--- conflicted
+++ resolved
@@ -2,13 +2,8 @@
 message: If you use this software, please cite the software itself.
 type: software
 title: MODFLOW 6 Modular Hydrologic Model
-<<<<<<< HEAD
-version: 6.4.4
+version: 6.5.0.dev2
 date-released: '2024-02-13'
-=======
-version: 6.5.0.dev1
-date-released: '2024-02-08'
->>>>>>> ebf84ac0
 doi: 10.5066/F76Q1VQV
 abstract: MODFLOW 6 is an object-oriented program and framework developed to provide
   a platform for supporting multiple models and multiple types of models within the
