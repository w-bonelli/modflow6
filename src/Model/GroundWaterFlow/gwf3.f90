module GwfModule

  use KindModule, only: DP, I4B
  use InputOutputModule, only: ParseLine, upcase
  use ConstantsModule, only: LENFTYPE, LENPAKLOC, DZERO, DEM1, DTEN, DEP20
  use VersionModule, only: write_listfile_header
  use NumericalModelModule, only: NumericalModelType
  use BaseDisModule, only: DisBaseType
  use BndModule, only: BndType, AddBndToList, GetBndFromList
  use GwfIcModule, only: GwfIcType
  use GwfNpfModule, only: GwfNpfType
  use Xt3dModule, only: Xt3dType
  use GwfBuyModule, only: GwfBuyType
  use GwfVscModule, only: GwfVscType
  use GwfHfbModule, only: GwfHfbType
  use GwfStoModule, only: GwfStoType
  use GwfCsubModule, only: GwfCsubType
  use GwfMvrModule, only: GwfMvrType
  use BudgetModule, only: BudgetType
  use GwfOcModule, only: GwfOcType
  use GhostNodeModule, only: GhostNodeType, gnc_cr
  use GwfObsModule, only: GwfObsType, gwf_obs_cr
  use SimModule, only: count_errors, store_error
  use BaseModelModule, only: BaseModelType
<<<<<<< HEAD
  use MatrixBaseModule
=======
  use MatrixModule
>>>>>>> bb62e4ef

  implicit none

  private
  public :: gwf_cr
  public :: GwfModelType
  public :: CastAsGwfModel

  type, extends(NumericalModelType) :: GwfModelType

    type(GwfIcType), pointer :: ic => null() ! initial conditions package
    type(GwfNpfType), pointer :: npf => null() ! node property flow package
    type(Xt3dType), pointer :: xt3d => null() ! xt3d option for npf
    type(GwfBuyType), pointer :: buy => null() ! buoyancy package
    type(GwfVscType), pointer :: vsc => null() ! viscosity package
    type(GwfStoType), pointer :: sto => null() ! storage package
    type(GwfCsubType), pointer :: csub => null() ! subsidence package
    type(GwfOcType), pointer :: oc => null() ! output control package
    type(GhostNodeType), pointer :: gnc => null() ! ghost node correction package
    type(GwfHfbType), pointer :: hfb => null() ! horizontal flow barrier package
    type(GwfMvrType), pointer :: mvr => null() ! water mover package
    type(GwfObsType), pointer :: obs => null() ! observation package
    type(BudgetType), pointer :: budget => null() ! budget object
    integer(I4B), pointer :: inic => null() ! unit number IC
    integer(I4B), pointer :: inoc => null() ! unit number OC
    integer(I4B), pointer :: innpf => null() ! unit number NPF
    integer(I4B), pointer :: inbuy => null() ! unit number BUY
    integer(I4B), pointer :: invsc => null() ! unit number VSC
    integer(I4B), pointer :: insto => null() ! unit number STO
    integer(I4B), pointer :: incsub => null() ! unit number CSUB
    integer(I4B), pointer :: inmvr => null() ! unit number MVR
    integer(I4B), pointer :: inhfb => null() ! unit number HFB
    integer(I4B), pointer :: ingnc => null() ! unit number GNC
    integer(I4B), pointer :: inobs => null() ! unit number OBS
    integer(I4B), pointer :: iss => null() ! steady state flag
    integer(I4B), pointer :: inewtonur => null() ! newton under relaxation flag

  contains

    procedure :: model_df => gwf_df
    procedure :: model_ac => gwf_ac
    procedure :: model_mc => gwf_mc
    procedure :: model_ar => gwf_ar
    procedure :: model_rp => gwf_rp
    procedure :: model_ad => gwf_ad
    procedure :: model_cf => gwf_cf
    procedure :: model_fc => gwf_fc
    procedure :: model_cc => gwf_cc
    procedure :: model_ptcchk => gwf_ptcchk
    procedure :: model_ptc => gwf_ptc
    procedure :: model_nur => gwf_nur
    procedure :: model_cq => gwf_cq
    procedure :: model_bd => gwf_bd
    procedure :: model_ot => gwf_ot
    procedure :: model_fp => gwf_fp
    procedure :: model_da => gwf_da
    procedure :: model_bdentry => gwf_bdentry
    procedure :: get_iasym => gwf_get_iasym
    ! -- private
    procedure :: allocate_scalars
    procedure :: package_create
    procedure :: ftype_check
    procedure :: gwf_ot_obs
    procedure :: gwf_ot_flow
    procedure :: gwf_ot_dv
    procedure :: gwf_ot_bdsummary
    procedure :: load_input_context => gwf_load_input_context
    !
  end type GwfModelType

  ! -- Module variables constant for simulation
  integer(I4B), parameter :: NIUNIT = 100
  character(len=LENFTYPE), dimension(NIUNIT) :: cunit
  data cunit/'IC6  ', 'DIS6 ', 'DISU6', 'OC6  ', 'NPF6 ', & !  5
            &'STO6 ', 'HFB6 ', 'WEL6 ', 'DRN6 ', 'RIV6 ', & ! 10
            &'GHB6 ', 'RCH6 ', 'EVT6 ', 'OBS6 ', 'GNC6 ', & ! 15
            &'API6 ', 'CHD6 ', '     ', '     ', '     ', & ! 20
            &'     ', 'MAW6 ', 'SFR6 ', 'LAK6 ', 'UZF6 ', & ! 25
            &'DISV6', 'MVR6 ', 'CSUB6', 'BUY6 ', 'VSC6 ', & ! 30
            &70*'     '/

contains

  !> @brief Create a new groundwater flow model object
  !!
  !! (1) creates model object and add to modellist
  !! (2) assign values
  !!
  !<
  subroutine gwf_cr(filename, id, modelname)
    ! -- modules
    use ListsModule, only: basemodellist
    use MemoryHelperModule, only: create_mem_path
    use BaseModelModule, only: AddBaseModelToList
    use SimModule, only: store_error, count_errors
    use GenericUtilitiesModule, only: write_centered
    use ConstantsModule, only: LINELENGTH, LENPACKAGENAME
    use MemoryManagerModule, only: mem_allocate
    use GwfDisModule, only: dis_cr
    use GwfDisvModule, only: disv_cr
    use GwfDisuModule, only: disu_cr
    use GwfNpfModule, only: npf_cr
    use Xt3dModule, only: xt3d_cr
    use GwfBuyModule, only: buy_cr
    use GwfVscModule, only: vsc_cr
    use GwfStoModule, only: sto_cr
    use GwfCsubModule, only: csub_cr
    use GwfMvrModule, only: mvr_cr
    use GwfHfbModule, only: hfb_cr
    use GwfIcModule, only: ic_cr
    use GwfOcModule, only: oc_cr
    use BudgetModule, only: budget_cr
    use NameFileModule, only: NameFileType
    ! -- dummy
    character(len=*), intent(in) :: filename
    integer(I4B), intent(in) :: id
    character(len=*), intent(in) :: modelname
    ! -- local
    integer(I4B) :: indis, indis6, indisu6, indisv6
    integer(I4B) :: ipakid, i, j, iu, ipaknum
    character(len=LINELENGTH) :: errmsg
    character(len=LENPACKAGENAME) :: pakname
    type(NameFileType) :: namefile_obj
    type(GwfModelType), pointer :: this
    class(BaseModelType), pointer :: model
    integer(I4B) :: nwords
    character(len=LINELENGTH), allocatable, dimension(:) :: words
    ! -- format
! ------------------------------------------------------------------------------
    !
    ! -- Allocate a new GWF Model (this) and add it to basemodellist
    allocate (this)
    !
    ! -- Set memory path before allocation in memory manager can be done
    this%memoryPath = create_mem_path(modelname)
    !
    call this%allocate_scalars(modelname)
    model => this
    call AddBaseModelToList(basemodellist, model)
    !
    ! -- Assign values
    this%filename = filename
    this%name = modelname
    this%macronym = 'GWF'
    this%id = id
    !
    ! -- Open namefile and set iout
    call namefile_obj%init(this%filename, 0)
    call namefile_obj%add_cunit(niunit, cunit)
    call namefile_obj%openlistfile(this%iout)
    !
    ! -- Write header to model list file
    call write_listfile_header(this%iout, 'GROUNDWATER FLOW MODEL (GWF)')
    !
    ! -- Open files
    call namefile_obj%openfiles(this%iout)
    !
    ! -- GWF options
    if (size(namefile_obj%opts) > 0) then
      write (this%iout, '(1x,a)') 'NAMEFILE OPTIONS:'
    end if
    !
    ! -- Parse options in the GWF name file
    do i = 1, size(namefile_obj%opts)
      call ParseLine(namefile_obj%opts(i), nwords, words)
      call upcase(words(1))
      select case (words(1))
      case ('NEWTON')
        this%inewton = 1
        write (this%iout, '(4x,a)') &
          'NEWTON-RAPHSON method enabled for the model.'
        if (nwords > 1) then
          call upcase(words(2))
          if (words(2) == 'UNDER_RELAXATION') then
            this%inewtonur = 1
            write (this%iout, '(4x,a,a)') &
              'NEWTON-RAPHSON UNDER-RELAXATION based on the bottom ', &
              'elevation of the model will be applied to the model.'
          end if
        end if
      case ('PRINT_INPUT')
        this%iprpak = 1
        write (this%iout, '(4x,a)') 'STRESS PACKAGE INPUT WILL BE PRINTED '// &
          'FOR ALL MODEL STRESS PACKAGES'
      case ('PRINT_FLOWS')
        this%iprflow = 1
        write (this%iout, '(4x,a)') 'PACKAGE FLOWS WILL BE PRINTED '// &
          'FOR ALL MODEL PACKAGES'
      case ('SAVE_FLOWS')
        this%ipakcb = -1
        write (this%iout, '(4x,a)') &
          'FLOWS WILL BE SAVED TO BUDGET FILE SPECIFIED IN OUTPUT CONTROL'
      case default
        write (errmsg, '(4x,a,a,a,a)') &
          'Unknown GWF namefile (', &
          trim(adjustl(this%filename)), ') option: ', &
          trim(adjustl(namefile_obj%opts(i)))
        call store_error(errmsg, terminate=.TRUE.)
      end select
    end do
    !
    ! -- Assign unit numbers to attached modules, and remove
    ! -- from unitnumber (by specifying 1 for iremove)
    !
    indis = 0
    indis6 = 0
    indisu6 = 0
    indisv6 = 0
    call namefile_obj%get_unitnumber('DIS6', indis6, 1)
    if (indis6 > 0) indis = indis6
    if (indis <= 0) call namefile_obj%get_unitnumber('DISU6', indisu6, 1)
    if (indisu6 > 0) indis = indisu6
    if (indis <= 0) call namefile_obj%get_unitnumber('DISV6', indisv6, 1)
    if (indisv6 > 0) indis = indisv6
    call namefile_obj%get_unitnumber('IC6', this%inic, 1)
    call namefile_obj%get_unitnumber('OC6', this%inoc, 1)
    call namefile_obj%get_unitnumber('NPF6', this%innpf, 1)
    call namefile_obj%get_unitnumber('BUY6', this%inbuy, 1)
    call namefile_obj%get_unitnumber('VSC6', this%invsc, 1)
    call namefile_obj%get_unitnumber('STO6', this%insto, 1)
    call namefile_obj%get_unitnumber('CSUB6', this%incsub, 1)
    call namefile_obj%get_unitnumber('MVR6', this%inmvr, 1)
    call namefile_obj%get_unitnumber('HFB6', this%inhfb, 1)
    call namefile_obj%get_unitnumber('GNC6', this%ingnc, 1)
    call namefile_obj%get_unitnumber('OBS6', this%inobs, 1)
    !
    ! -- Check to make sure that required ftype's have been specified
    call this%ftype_check(namefile_obj, indis)
    !
    ! -- Create discretization object
    if (indis6 > 0) then
      call this%load_input_context('DIS6', this%name, 'DIS', indis, this%iout)
      call dis_cr(this%dis, this%name, indis, this%iout)
    elseif (indisu6 > 0) then
      call this%load_input_context('DISU6', this%name, 'DISU', indis, this%iout)
      call disu_cr(this%dis, this%name, indis, this%iout)
    elseif (indisv6 > 0) then
      call this%load_input_context('DISV6', this%name, 'DISV', indis, this%iout)
      call disv_cr(this%dis, this%name, indis, this%iout)
    end if
    !
    ! -- Create utility objects
    call budget_cr(this%budget, this%name)
    !
    ! -- Load input context for currently supported packages
    call this%load_input_context('NPF6', this%name, 'NPF', this%innpf, this%iout)
    !
    ! -- Create packages that are tied directly to model
    call npf_cr(this%npf, this%name, this%innpf, this%iout)
    call xt3d_cr(this%xt3d, this%name, this%innpf, this%iout)
    call buy_cr(this%buy, this%name, this%inbuy, this%iout)
    call vsc_cr(this%vsc, this%name, this%invsc, this%iout)
    call gnc_cr(this%gnc, this%name, this%ingnc, this%iout)
    call hfb_cr(this%hfb, this%name, this%inhfb, this%iout)
    call sto_cr(this%sto, this%name, this%insto, this%iout)
    call csub_cr(this%csub, this%name, this%insto, this%sto%packName, &
                 this%incsub, this%iout)
    call ic_cr(this%ic, this%name, this%inic, this%iout, this%dis)
    call mvr_cr(this%mvr, this%name, this%inmvr, this%iout, this%dis)
    call oc_cr(this%oc, this%name, this%inoc, this%iout)
    call gwf_obs_cr(this%obs, this%inobs)
    !
    ! -- Create stress packages
    ipakid = 1
    do i = 1, niunit
      ipaknum = 1
      do j = 1, namefile_obj%get_nval_for_row(i)
        iu = namefile_obj%get_unitnumber_rowcol(i, j)
        call namefile_obj%get_pakname(i, j, pakname)
        call this%package_create(cunit(i), ipakid, ipaknum, pakname, iu, &
                                 this%iout)
        ipaknum = ipaknum + 1
        ipakid = ipakid + 1
      end do
    end do
    !
    ! -- return
    return
  end subroutine gwf_cr

  !> @brief Define packages of the model
  !!
  !! (1) call df routines for each package
  !! (2) set gwf variables and pointers
  !!
  !<
  subroutine gwf_df(this)
    ! -- modules
    ! -- dummy
    class(GwfModelType) :: this
    ! -- local
    integer(I4B) :: ip
    class(BndType), pointer :: packobj
! ------------------------------------------------------------------------------
    !
    ! -- Define packages and utility objects
    call this%dis%dis_df()
    call this%npf%npf_df(this%dis, this%xt3d, this%ingnc, this%invsc)
    call this%oc%oc_df()
    call this%budget%budget_df(niunit, 'VOLUME', 'L**3')
    if (this%inbuy > 0) call this%buy%buy_df(this%dis)
    if (this%invsc > 0) call this%vsc%vsc_df(this%dis)
    if (this%ingnc > 0) call this%gnc%gnc_df(this)
    !
    ! -- Assign or point model members to dis members
    !    this%neq will be incremented if packages add additional unknowns
    this%neq = this%dis%nodes
    this%nja = this%dis%nja
    this%ia => this%dis%con%ia
    this%ja => this%dis%con%ja
    !
    ! -- Allocate model arrays, now that neq and nja are known
    call this%allocate_arrays()
    !
    ! -- Define packages and assign iout for time series managers
    do ip = 1, this%bndlist%Count()
      packobj => GetBndFromList(this%bndlist, ip)
      call packobj%bnd_df(this%neq, this%dis)
    end do
    !
    ! -- Store information needed for observations
    call this%obs%obs_df(this%iout, this%name, 'GWF', this%dis)
    !
    ! -- return
    return
  end subroutine gwf_df

  !> @brief Add the internal connections of this model to the sparse matrix
  subroutine gwf_ac(this, sparse)
    ! -- modules
    use SparseModule, only: sparsematrix
    ! -- dummy
    class(GwfModelType) :: this
    type(sparsematrix), intent(inout) :: sparse
    ! -- local
    class(BndType), pointer :: packobj
    integer(I4B) :: ip
! ------------------------------------------------------------------------------
    !
    ! -- Add the primary grid connections of this model to sparse
    call this%dis%dis_ac(this%moffset, sparse)
    !
    ! -- Add any additional connections that NPF may need
    if (this%innpf > 0) call this%npf%npf_ac(this%moffset, sparse)
    !
    ! -- Add any package connections
    do ip = 1, this%bndlist%Count()
      packobj => GetBndFromList(this%bndlist, ip)
      call packobj%bnd_ac(this%moffset, sparse)
    end do
    !
    ! -- If GNC is active, then add the gnc connections to sparse
    if (this%ingnc > 0) call this%gnc%gnc_ac(sparse)
    !
    ! -- return
    return
  end subroutine gwf_ac

  !> @brief Map the positions of this models connections in the
  !! numerical solution coefficient matrix.
  !<
  subroutine gwf_mc(this, matrix_sln)
    ! -- dummy
    class(GwfModelType) :: this
    class(MatrixBaseType), pointer :: matrix_sln
    ! -- local
    class(BndType), pointer :: packobj
    integer(I4B) :: ip
! ------------------------------------------------------------------------------
    !
    ! -- Find the position of each connection in the global ia, ja structure
    !    and store them in idxglo.
    call this%dis%dis_mc(this%moffset, this%idxglo, matrix_sln)
    !
    ! -- Map any additional connections that NPF may need
    if (this%innpf > 0) call this%npf%npf_mc(this%moffset, matrix_sln)
    !
    ! -- Map any package connections
    do ip = 1, this%bndlist%Count()
      packobj => GetBndFromList(this%bndlist, ip)
      call packobj%bnd_mc(this%moffset, matrix_sln)
    end do
    !
    ! -- For implicit gnc, need to store positions of gnc connections
    !    in solution matrix connection
    if (this%ingnc > 0) call this%gnc%gnc_mc(matrix_sln)
    !
    ! -- return
    return
  end subroutine gwf_mc

  !> @brief GroundWater Flow Model Allocate and Read
  !!
  !! (1) allocates and reads packages part of this model,
  !! (2) allocates memory for arrays part of this model object
  !!
  !<
  subroutine gwf_ar(this)
    ! -- dummy
    class(GwfModelType) :: this
    ! -- locals
    integer(I4B) :: ip
    class(BndType), pointer :: packobj
! ------------------------------------------------------------------------------
    !
    ! -- Allocate and read modules attached to model
    if (this%inic > 0) call this%ic%ic_ar(this%x)
    if (this%innpf > 0) call this%npf%npf_ar(this%ic, this%vsc, this%ibound, &
                                             this%x)
    if (this%invsc > 0) call this%vsc%vsc_ar(this%ibound)
    if (this%inbuy > 0) call this%buy%buy_ar(this%npf, this%ibound)
    if (this%inhfb > 0) call this%hfb%hfb_ar(this%ibound, this%xt3d, this%dis, &
                                             this%invsc, this%vsc)
    if (this%insto > 0) call this%sto%sto_ar(this%dis, this%ibound)
    if (this%incsub > 0) call this%csub%csub_ar(this%dis, this%ibound)
    if (this%inmvr > 0) call this%mvr%mvr_ar()
    if (this%inobs > 0) call this%obs%gwf_obs_ar(this%ic, this%x, this%flowja)
    !
    ! -- Call dis_ar to write binary grid file
    call this%dis%dis_ar(this%npf%icelltype)
    !
    ! -- set up output control
    call this%oc%oc_ar(this%x, this%dis, this%npf%hnoflo)
    call this%budget%set_ibudcsv(this%oc%ibudcsv)
    !
    ! -- Package input files now open, so allocate and read
    do ip = 1, this%bndlist%Count()
      packobj => GetBndFromList(this%bndlist, ip)
      call packobj%set_pointers(this%dis%nodes, this%ibound, this%x, &
                                this%xold, this%flowja)
      ! -- Read and allocate package
      call packobj%bnd_ar()
      if (this%inbuy > 0) call this%buy%buy_ar_bnd(packobj, this%x)
      if (this%invsc > 0) call this%vsc%vsc_ar_bnd(packobj)
    end do
    !
    ! -- return
    return
  end subroutine gwf_ar

  !> @brief GroundWater Flow Model Read and Prepare
  !!
  !! (1) calls package read and prepare routines
  !!
  !<
  subroutine gwf_rp(this)
    ! -- modules
    use TdisModule, only: readnewdata
    ! -- dummy
    class(GwfModelType) :: this
    ! -- local
    class(BndType), pointer :: packobj
    integer(I4B) :: ip
! ------------------------------------------------------------------------------
    !
    ! -- Check with TDIS on whether or not it is time to RP
    if (.not. readnewdata) return
    !
    ! -- Read and prepare
    if (this%innpf > 0) call this%npf%npf_rp()
    if (this%inbuy > 0) call this%buy%buy_rp()
    if (this%invsc > 0) call this%vsc%vsc_rp()
    if (this%inhfb > 0) call this%hfb%hfb_rp()
    if (this%inoc > 0) call this%oc%oc_rp()
    if (this%insto > 0) call this%sto%sto_rp()
    if (this%incsub > 0) call this%csub%csub_rp()
    if (this%inmvr > 0) call this%mvr%mvr_rp()
    do ip = 1, this%bndlist%Count()
      packobj => GetBndFromList(this%bndlist, ip)
      call packobj%bnd_rp()
      call packobj%bnd_rp_obs()
    end do
    !
    ! -- Return
    return
  end subroutine gwf_rp

  !> @brief GroundWater Flow Model Time Step Advance
  !!
  !! (1) calls package advance subroutines
  !!
  !<
  subroutine gwf_ad(this)
    ! -- modules
    use SimVariablesModule, only: isimcheck, iFailedStepRetry
    ! -- dummy
    class(GwfModelType) :: this
    class(BndType), pointer :: packobj
    ! -- local
    integer(I4B) :: irestore
    integer(I4B) :: ip, n
! ------------------------------------------------------------------------------
    !
    ! -- Reset state variable
    irestore = 0
    if (iFailedStepRetry > 0) irestore = 1
    if (irestore == 0) then
      !
      ! -- copy x into xold
      do n = 1, this%dis%nodes
        this%xold(n) = this%x(n)
      end do
    else
      !
      ! -- copy xold into x if this time step is a redo
      do n = 1, this%dis%nodes
        this%x(n) = this%xold(n)
      end do
    end if
    !
    ! -- Advance
    if (this%invsc > 0) call this%vsc%vsc_ad()
    if (this%innpf > 0) call this%npf%npf_ad(this%dis%nodes, this%xold, &
                                             this%x, irestore)
    if (this%insto > 0) call this%sto%sto_ad()
    if (this%incsub > 0) call this%csub%csub_ad(this%dis%nodes, this%x)
    if (this%inbuy > 0) call this%buy%buy_ad()
    if (this%inmvr > 0) call this%mvr%mvr_ad()
    do ip = 1, this%bndlist%Count()
      packobj => GetBndFromList(this%bndlist, ip)
      call packobj%bnd_ad()
      if (this%invsc > 0) call this%vsc%vsc_ad_bnd(packobj, this%x)
      if (isimcheck > 0) then
        call packobj%bnd_ck()
      end if
    end do
    !
    ! -- Push simulated values to preceding time/subtime step
    call this%obs%obs_ad()
    !
    ! -- return
    return
  end subroutine gwf_ad

  !> @brief GroundWater Flow Model calculate coefficients
  subroutine gwf_cf(this, kiter)
    ! -- dummy
    class(GwfModelType) :: this
    integer(I4B), intent(in) :: kiter
    ! -- local
    class(BndType), pointer :: packobj
    integer(I4B) :: ip
! ------------------------------------------------------------------------------
    !
    ! -- Call package cf routines
    if (this%innpf > 0) call this%npf%npf_cf(kiter, this%dis%nodes, this%x)
    if (this%inbuy > 0) call this%buy%buy_cf(kiter)
    do ip = 1, this%bndlist%Count()
      packobj => GetBndFromList(this%bndlist, ip)
      call packobj%bnd_cf()
      if (this%inbuy > 0) call this%buy%buy_cf_bnd(packobj, this%x)
    end do
    !
    ! -- return
    return
  end subroutine gwf_cf

  !> @brief GroundWater Flow Model fill coefficients
  subroutine gwf_fc(this, kiter, matrix_sln, inwtflag)
    ! -- dummy
    class(GwfModelType) :: this
    integer(I4B), intent(in) :: kiter
    class(MatrixBaseType), pointer :: matrix_sln
    integer(I4B), intent(in) :: inwtflag
    ! -- local
    class(BndType), pointer :: packobj
    integer(I4B) :: ip
    integer(I4B) :: inwt, inwtsto, inwtcsub, inwtpak
! ------------------------------------------------------------------------------
    !
    ! -- newton flags
    inwt = inwtflag
    if (inwtflag == 1) inwt = this%npf%inewton
    inwtsto = inwtflag
    if (this%insto > 0) then
      if (inwtflag == 1) inwtsto = this%sto%inewton
    end if
    inwtcsub = inwtflag
    if (this%incsub > 0) then
      if (inwtflag == 1) inwtcsub = this%csub%inewton
    end if
    !
    ! -- Fill standard conductance terms
    if (this%innpf > 0) call this%npf%npf_fc(kiter, matrix_sln, this%idxglo, &
                                             this%rhs, this%x)
    if (this%inbuy > 0) call this%buy%buy_fc(kiter, matrix_sln, this%idxglo, &
                                             this%rhs, this%x)
    if (this%inhfb > 0) call this%hfb%hfb_fc(kiter, matrix_sln, this%idxglo, &
                                             this%rhs, this%x)
    if (this%ingnc > 0) call this%gnc%gnc_fc(kiter, matrix_sln)
    ! -- storage
    if (this%insto > 0) then
      call this%sto%sto_fc(kiter, this%xold, this%x, matrix_sln, &
                           this%idxglo, this%rhs)
    end if
    ! -- skeletal storage, compaction, and land subsidence
    if (this%incsub > 0) then
      call this%csub%csub_fc(kiter, this%xold, this%x, matrix_sln, &
                             this%idxglo, this%rhs)
    end if
    if (this%inmvr > 0) call this%mvr%mvr_fc()
    do ip = 1, this%bndlist%Count()
      packobj => GetBndFromList(this%bndlist, ip)
      call packobj%bnd_fc(this%rhs, this%ia, this%idxglo, matrix_sln)
    end do
    !
    !--Fill newton terms
    if (this%innpf > 0) then
      if (inwt /= 0) then
        call this%npf%npf_fn(kiter, matrix_sln, this%idxglo, this%rhs, this%x)
      end if
    end if
    !
    ! -- Fill newton terms for ghost nodes
    if (this%ingnc > 0) then
      if (inwt /= 0) then
        call this%gnc%gnc_fn(kiter, matrix_sln, this%npf%condsat, &
                             ivarcv_opt=this%npf%ivarcv, &
                             ictm1_opt=this%npf%icelltype, &
                             ictm2_opt=this%npf%icelltype)
      end if
    end if
    !
    ! -- Fill newton terms for storage
    if (this%insto > 0) then
      if (inwtsto /= 0) then
        call this%sto%sto_fn(kiter, this%xold, this%x, matrix_sln, &
                             this%idxglo, this%rhs)
      end if
    end if
    !
    ! -- Fill newton terms for skeletal storage, compaction, and land subsidence
    if (this%incsub > 0) then
      if (inwtcsub /= 0) then
        call this%csub%csub_fn(kiter, this%xold, this%x, matrix_sln, &
                               this%idxglo, this%rhs)
      end if
    end if
    !
    ! -- Fill Newton terms for packages
    do ip = 1, this%bndlist%Count()
      packobj => GetBndFromList(this%bndlist, ip)
      inwtpak = inwtflag
      if (inwtflag == 1) inwtpak = packobj%inewton
      if (inwtpak /= 0) then
        call packobj%bnd_fn(this%rhs, this%ia, this%idxglo, matrix_sln)
      end if
    end do
    !
    ! -- return
    return
  end subroutine gwf_fc

  !> @brief GroundWater Flow Model Final Convergence Check for Boundary Packages
  !!
  !! (1) calls package cc routines
  !!
  !<
  subroutine gwf_cc(this, innertot, kiter, iend, icnvgmod, cpak, ipak, dpak)
    ! -- dummy
    class(GwfModelType) :: this
    integer(I4B), intent(in) :: innertot
    integer(I4B), intent(in) :: kiter
    integer(I4B), intent(in) :: iend
    integer(I4B), intent(in) :: icnvgmod
    character(len=LENPAKLOC), intent(inout) :: cpak
    integer(I4B), intent(inout) :: ipak
    real(DP), intent(inout) :: dpak
    ! -- local
    class(BndType), pointer :: packobj
    integer(I4B) :: ip
    ! -- formats
! ------------------------------------------------------------------------------
    !
    ! -- If mover is on, then at least 2 outers required
    if (this%inmvr > 0) then
      call this%mvr%mvr_cc(innertot, kiter, iend, icnvgmod, cpak, ipak, dpak)
    end if
    !
    ! -- csub convergence check
    if (this%incsub > 0) then
      call this%csub%csub_cc(innertot, kiter, iend, icnvgmod, &
                             this%dis%nodes, this%x, this%xold, &
                             cpak, ipak, dpak)
    end if
    !
    ! -- Call package cc routines
    do ip = 1, this%bndlist%Count()
      packobj => GetBndFromList(this%bndlist, ip)
      call packobj%bnd_cc(innertot, kiter, iend, icnvgmod, cpak, ipak, dpak)
    end do
    !
    ! -- return
    return
  end subroutine gwf_cc

  !> @brief check if pseudo-transient continuation factor should be used
  !!
  !! (1) Check if pseudo-transient continuation factor should be used
  !!
  !<
  subroutine gwf_ptcchk(this, iptc)
    ! -- dummy
    class(GwfModelType) :: this
    integer(I4B), intent(inout) :: iptc
! ------------------------------------------------------------------------------
    ! -- determine if pseudo-transient continuation should be applied to this
    !    model - pseudo-transient continuation only applied to problems that
    !    use the Newton-Raphson formulation during steady-state stress periods
    iptc = 0
    if (this%iss > 0) then
      if (this%inewton > 0) then
        iptc = this%inewton
      else
        iptc = this%npf%inewton
      end if
    end if
    !
    ! -- return
    return
  end subroutine gwf_ptcchk

  !> @brief calculate maximum pseudo-transient continuation factor
  !!
  !! (1) Calculate maximum pseudo-transient continuation factor
  !! for the current outer iteration
  !!
  !<
  subroutine gwf_ptc(this, kiter, neqsln, matrix, &
                     x, rhs, iptc, ptcf)
    ! modules
    use ConstantsModule, only: DONE, DP9
    ! -- dummy
    class(GwfModelType) :: this
    integer(I4B), intent(in) :: kiter
    integer(I4B), intent(in) :: neqsln
    class(MatrixBaseType), pointer :: matrix
    real(DP), dimension(neqsln), intent(in) :: x
    real(DP), dimension(neqsln), intent(in) :: rhs
    integer(I4B), intent(inout) :: iptc
    real(DP), intent(inout) :: ptcf
    ! -- local
    integer(I4B) :: iptct
    integer(I4B) :: n
    integer(I4B) :: jrow
    integer(I4B) :: j
    real(DP) :: v
    real(DP) :: resid
    real(DP) :: ptcdelem1
    real(DP) :: diag
    real(DP) :: diagcnt
    real(DP) :: diagmin
    real(DP) :: diagmax
    integer(I4B) :: first_col, last_col
! ------------------------------------------------------------------------------
    ! -- set temporary flag indicating if pseudo-transient continuation should
    !    be used for this model and time step
    iptct = 0
    ! -- only apply pseudo-transient continuation to problems using the
    !    Newton-Raphson formulations for steady-state stress periods
    if (this%iss > 0) then
      if (this%inewton > 0) then
        iptct = this%inewton
      else
        iptct = this%npf%inewton
      end if
    end if
    !
    ! -- calculate pseudo-transient continuation factor for model
    if (iptct > 0) then
      diagmin = DEP20
      diagmax = DZERO
      diagcnt = DZERO
      do n = 1, this%dis%nodes
        if (this%npf%ibound(n) < 1) cycle
        ! TODO_MJR: why is this jcol and not jrow?
        jrow = n + this%moffset
        !
        ! get the maximum volume of the cell (head at top of cell)
        v = this%dis%get_cell_volume(n, this%dis%top(n))
        !
        ! -- calculate the residual for the cell
        resid = DZERO
        first_col = matrix%get_first_col_pos(jrow)
        last_col = matrix%get_last_col_pos(jrow)
        do j = first_col, last_col
          resid = resid + matrix%get_value_pos(j) * x(jrow)
        end do
        resid = resid - rhs(jrow)
        !
        ! -- calculate the reciprocal of the pseudo-time step
        !    resid [L3/T] / volume [L3] = [1/T]
        ptcdelem1 = abs(resid) / v
        !
        ! -- set ptcf if the reciprocal of the pseudo-time step
        !    exceeds the current value (equivalent to using the
        !    smallest pseudo-time step)
        if (ptcdelem1 > ptcf) ptcf = ptcdelem1
        !
        ! -- determine minimum and maximum diagonal entries
        diag = abs(matrix%get_diag_value(jrow))
        diagcnt = diagcnt + DONE
        if (diag > DZERO) then
          if (diag < diagmin) diagmin = diag
          if (diag > diagmax) diagmax = diag
        end if
      end do
      !
      ! -- set the reciprocal of the pseudo-time step
      !    to a fraction of the minimum or maximum
      !    diagonal entry to prevent excessively small
      !    or large values
      if (diagcnt > DZERO) then
        diagmin = diagmin * DEM1
        diagmax = diagmax * DEM1
        if (ptcf < diagmin) ptcf = diagmin
        if (ptcf > diagmax) ptcf = diagmax
      end if
    end if

    ! reset ipc if needed
    if (iptc == 0) then
      if (iptct > 0) iptc = 1
    end if
    !
    ! -- return
    return
  end subroutine gwf_ptc

  !> @brief under-relaxation
  !!
  !! (1) Under-relaxation of Groundwater Flow Model Heads for current
  !! outer iteration using the cell bottoms at the bottom of the
  !! model
  !!
  !<
  subroutine gwf_nur(this, neqmod, x, xtemp, dx, inewtonur, dxmax, locmax)
    ! modules
    use ConstantsModule, only: DONE, DP9
    ! -- dummy
    class(GwfModelType) :: this
    integer(I4B), intent(in) :: neqmod
    real(DP), dimension(neqmod), intent(inout) :: x
    real(DP), dimension(neqmod), intent(in) :: xtemp
    real(DP), dimension(neqmod), intent(inout) :: dx
    integer(I4B), intent(inout) :: inewtonur
    real(DP), intent(inout) :: dxmax
    integer(I4B), intent(inout) :: locmax
    ! -- local
    integer(I4B) :: i0
    integer(I4B) :: i1
    class(BndType), pointer :: packobj
    integer(I4B) :: ip
! ------------------------------------------------------------------------------
    !
    ! -- apply Newton-Raphson under-relaxation if model is using
    !    the Newton-Raphson formulation and this Newton-Raphson
    !    under-relaxation is turned on.
    if (this%inewton /= 0 .and. this%inewtonur /= 0) then
      if (this%innpf > 0) then
        call this%npf%npf_nur(neqmod, x, xtemp, dx, inewtonur, dxmax, locmax)
      end if
      !
      ! -- Call package nur routines
      i0 = this%dis%nodes + 1
      do ip = 1, this%bndlist%Count()
        packobj => GetBndFromList(this%bndlist, ip)
        if (packobj%npakeq > 0) then
          i1 = i0 + packobj%npakeq - 1
          call packobj%bnd_nur(packobj%npakeq, x(i0:i1), xtemp(i0:i1), &
                               dx(i0:i1), inewtonur, dxmax, locmax)
          i0 = i1 + 1
        end if
      end do
    end if
    !
    ! -- return
    return
  end subroutine gwf_nur

  !> @brief Groundwater flow model calculate flow
  !!
  !! (1) Calculate intercell flows (flowja)
  !!
  !<
  subroutine gwf_cq(this, icnvg, isuppress_output)
    ! -- modules
    ! -- dummy
    class(GwfModelType) :: this
    integer(I4B), intent(in) :: icnvg
    integer(I4B), intent(in) :: isuppress_output
    ! -- local
    integer(I4B) :: i
    integer(I4B) :: ip
    class(BndType), pointer :: packobj
! ------------------------------------------------------------------------------
    !
    ! -- Construct the flowja array.  Flowja is calculated each time, even if
    !    output is suppressed.  (flowja is positive into a cell.)  The diagonal
    !    position of the flowja array will contain the flow residual after
    !    these routines are called, so each package is responsible for adding
    !    its flow to this diagonal position.
    do i = 1, this%nja
      this%flowja(i) = DZERO
    end do
    if (this%innpf > 0) call this%npf%npf_cq(this%x, this%flowja)
    if (this%inbuy > 0) call this%buy%buy_cq(this%x, this%flowja)
    if (this%inhfb > 0) call this%hfb%hfb_cq(this%x, this%flowja)
    if (this%ingnc > 0) call this%gnc%gnc_cq(this%flowja)
    if (this%insto > 0) call this%sto%sto_cq(this%flowja, this%x, this%xold)
    if (this%incsub > 0) call this%csub%csub_cq(this%dis%nodes, this%x, &
                                                this%xold, isuppress_output, &
                                                this%flowja)
    !
    ! -- Go through packages and call cq routines.  cf() routines are called
    !    first to regenerate non-linear terms to be consistent with the final
    !    head solution.
    do ip = 1, this%bndlist%Count()
      packobj => GetBndFromList(this%bndlist, ip)
      call packobj%bnd_cf(reset_mover=.false.)
      if (this%inbuy > 0) call this%buy%buy_cf_bnd(packobj, this%x)
      call packobj%bnd_cq(this%x, this%flowja)
    end do
    !
    ! -- Return
    return
  end subroutine gwf_cq

  !> @brief GroundWater Flow Model Budget
  !!
  !! (1) Calculate stress package contributions to model budget
  !!
  !<
  subroutine gwf_bd(this, icnvg, isuppress_output)
    ! -- modules
    use SparseModule, only: csr_diagsum
    ! -- dummy
    class(GwfModelType) :: this
    integer(I4B), intent(in) :: icnvg
    integer(I4B), intent(in) :: isuppress_output
    ! -- local
    integer(I4B) :: ip
    class(BndType), pointer :: packobj
! ------------------------------------------------------------------------------
    !
    ! -- Finalize calculation of flowja by adding face flows to the diagonal.
    !    This results in the flow residual being stored in the diagonal
    !    position for each cell.
    call csr_diagsum(this%dis%con%ia, this%flowja)
    !
    ! -- Save the solution convergence flag
    this%icnvg = icnvg
    !
    ! -- Budget routines (start by resetting).  Sole purpose of this section
    !    is to add in and outs to model budget.  All ins and out for a model
    !    should be added here to this%budget.  In a subsequent exchange call,
    !    exchange flows might also be added.
    call this%budget%reset()
    if (this%insto > 0) call this%sto%sto_bd(isuppress_output, this%budget)
    if (this%incsub > 0) call this%csub%csub_bd(isuppress_output, this%budget)
    if (this%inmvr > 0) call this%mvr%mvr_bd()
    do ip = 1, this%bndlist%Count()
      packobj => GetBndFromList(this%bndlist, ip)
      call packobj%bnd_bd(this%budget)
    end do
    !
    ! -- npf velocities have to be calculated here, after gwf-gwf exchanges
    !    have passed in their contributions from exg_cq()
    if (this%innpf > 0) then
      if (this%npf%icalcspdis /= 0) then
        call this%npf%calc_spdis(this%flowja)
      end if
    end if
    !
    ! -- Return
    return
  end subroutine gwf_bd

  !> @brief GroundWater Flow Model Output
  subroutine gwf_ot(this)
    ! -- modules
    use TdisModule, only: kstp, kper, tdis_ot, endofperiod
    ! -- dummy
    class(GwfModelType) :: this
    ! -- local
    integer(I4B) :: idvsave
    integer(I4B) :: idvprint
    integer(I4B) :: icbcfl
    integer(I4B) :: icbcun
    integer(I4B) :: ibudfl
    integer(I4B) :: ipflag
    ! -- formats
    character(len=*), parameter :: fmtnocnvg = &
      "(1X,/9X,'****FAILED TO MEET SOLVER CONVERGENCE CRITERIA IN TIME STEP ', &
      &I0,' OF STRESS PERIOD ',I0,'****')"
! ------------------------------------------------------------------------------
    !
    ! -- Set write and print flags
    idvsave = 0
    idvprint = 0
    icbcfl = 0
    ibudfl = 0
    if (this%oc%oc_save('HEAD')) idvsave = 1
    if (this%oc%oc_print('HEAD')) idvprint = 1
    if (this%oc%oc_save('BUDGET')) icbcfl = 1
    if (this%oc%oc_print('BUDGET')) ibudfl = 1
    icbcun = this%oc%oc_save_unit('BUDGET')
    !
    ! -- Override ibudfl and idvprint flags for nonconvergence
    !    and end of period
    ibudfl = this%oc%set_print_flag('BUDGET', this%icnvg, endofperiod)
    idvprint = this%oc%set_print_flag('HEAD', this%icnvg, endofperiod)
    !
    !   Calculate and save observations
    call this%gwf_ot_obs()
    !
    !   Save and print flows
    call this%gwf_ot_flow(icbcfl, ibudfl, icbcun)
    !
    !   Save and print dependent variables
    call this%gwf_ot_dv(idvsave, idvprint, ipflag)
    !
    !   Print budget summaries
    call this%gwf_ot_bdsummary(ibudfl, ipflag)
    !
    ! -- Timing Output; if any dependendent variables or budgets
    !    are printed, then ipflag is set to 1.
    if (ipflag == 1) call tdis_ot(this%iout)
    !
    ! -- Write non-convergence message
    if (this%icnvg == 0) then
      write (this%iout, fmtnocnvg) kstp, kper
    end if
    !
    ! -- Return
    return
  end subroutine gwf_ot

  subroutine gwf_ot_obs(this)
    class(GwfModelType) :: this
    class(BndType), pointer :: packobj
    integer(I4B) :: ip

    ! -- Calculate and save GWF observations
    call this%obs%obs_bd()
    call this%obs%obs_ot()

    ! -- Calculate and save csub observations
    if (this%incsub > 0) then
      call this%csub%csub_bd_obs()
      call this%csub%obs%obs_ot()
    end if

    ! -- Calculate and save package observations
    do ip = 1, this%bndlist%Count()
      packobj => GetBndFromList(this%bndlist, ip)
      call packobj%bnd_bd_obs()
      call packobj%bnd_ot_obs()
    end do

  end subroutine gwf_ot_obs

  subroutine gwf_ot_flow(this, icbcfl, ibudfl, icbcun)
    class(GwfModelType) :: this
    integer(I4B), intent(in) :: icbcfl
    integer(I4B), intent(in) :: ibudfl
    integer(I4B), intent(in) :: icbcun
    class(BndType), pointer :: packobj
    integer(I4B) :: ip

    ! -- Save GWF flows
    if (this%insto > 0) then
      call this%sto%sto_save_model_flows(icbcfl, icbcun)
    end if
    if (this%innpf > 0) then
      call this%npf%npf_save_model_flows(this%flowja, icbcfl, icbcun)
    end if
    if (this%incsub > 0) call this%csub%csub_save_model_flows(icbcfl, icbcun)
    do ip = 1, this%bndlist%Count()
      packobj => GetBndFromList(this%bndlist, ip)
      call packobj%bnd_ot_model_flows(icbcfl=icbcfl, ibudfl=0, icbcun=icbcun)
    end do

    ! -- Save advanced package flows
    do ip = 1, this%bndlist%Count()
      packobj => GetBndFromList(this%bndlist, ip)
      call packobj%bnd_ot_package_flows(icbcfl=icbcfl, ibudfl=0)
    end do
    if (this%inmvr > 0) then
      call this%mvr%mvr_ot_saveflow(icbcfl, ibudfl)
    end if

    ! -- Print GWF flows
    if (this%innpf > 0) call this%npf%npf_print_model_flows(ibudfl, this%flowja)
    if (this%ingnc > 0) call this%gnc%gnc_ot(ibudfl)
    do ip = 1, this%bndlist%Count()
      packobj => GetBndFromList(this%bndlist, ip)
      call packobj%bnd_ot_model_flows(icbcfl=icbcfl, ibudfl=ibudfl, icbcun=0)
    end do

    ! -- Print advanced package flows
    do ip = 1, this%bndlist%Count()
      packobj => GetBndFromList(this%bndlist, ip)
      call packobj%bnd_ot_package_flows(icbcfl=0, ibudfl=ibudfl)
    end do
    if (this%inmvr > 0) then
      call this%mvr%mvr_ot_printflow(icbcfl, ibudfl)
    end if

  end subroutine gwf_ot_flow

  subroutine gwf_ot_dv(this, idvsave, idvprint, ipflag)
    class(GwfModelType) :: this
    integer(I4B), intent(in) :: idvsave
    integer(I4B), intent(in) :: idvprint
    integer(I4B), intent(inout) :: ipflag
    class(BndType), pointer :: packobj
    integer(I4B) :: ip
    !
    ! -- Save compaction to binary file
    if (this%incsub > 0) call this%csub%csub_ot_dv(idvsave, idvprint)
    !
    ! -- save density to binary file
    if (this%inbuy > 0) then
      call this%buy%buy_ot_dv(idvsave)
    end if
    !
    ! -- save viscosity to binary file
    if (this%invsc > 0) then
      call this%vsc%vsc_ot_dv(idvsave)
    end if
    !
    ! -- Print advanced package dependent variables
    do ip = 1, this%bndlist%Count()
      packobj => GetBndFromList(this%bndlist, ip)
      call packobj%bnd_ot_dv(idvsave, idvprint)
    end do
    !
    ! -- save head and print head
    call this%oc%oc_ot(ipflag)
    !
    ! -- Return
    return
  end subroutine gwf_ot_dv

  subroutine gwf_ot_bdsummary(this, ibudfl, ipflag)
    use TdisModule, only: kstp, kper, totim
    class(GwfModelType) :: this
    integer(I4B), intent(in) :: ibudfl
    integer(I4B), intent(inout) :: ipflag
    class(BndType), pointer :: packobj
    integer(I4B) :: ip

    !
    ! -- Package budget summary
    do ip = 1, this%bndlist%Count()
      packobj => GetBndFromList(this%bndlist, ip)
      call packobj%bnd_ot_bdsummary(kstp, kper, this%iout, ibudfl)
    end do

    ! -- mover budget summary
    if (this%inmvr > 0) then
      call this%mvr%mvr_ot_bdsummary(ibudfl)
    end if

    ! -- model budget summary
    if (ibudfl /= 0) then
      ipflag = 1
      call this%budget%budget_ot(kstp, kper, this%iout)
    end if

    ! -- Write to budget csv every time step
    call this%budget%writecsv(totim)

  end subroutine gwf_ot_bdsummary

  !> @brief Final processing
  subroutine gwf_fp(this)
    ! -- modules
    ! -- dummy
    class(GwfModelType) :: this
    ! -- local
! ------------------------------------------------------------------------------
    !
    ! -- csub final processing
    if (this%incsub > 0) then
      call this%csub%csub_fp()
    end if
    !
    return
  end subroutine gwf_fp

  !> @brief Deallocate
  subroutine gwf_da(this)
    ! -- modules
    use MemoryManagerModule, only: mem_deallocate
    ! -- dummy
    class(GwfModelType) :: this
    ! -- local
    integer(I4B) :: ip
    class(BndType), pointer :: packobj
! ------------------------------------------------------------------------------
    !
    ! -- Internal flow packages deallocate
    call this%dis%dis_da()
    call this%ic%ic_da()
    call this%npf%npf_da()
    call this%xt3d%xt3d_da()
    call this%buy%buy_da()
    call this%vsc%vsc_da()
    call this%gnc%gnc_da()
    call this%sto%sto_da()
    call this%csub%csub_da()
    call this%budget%budget_da()
    call this%hfb%hfb_da()
    call this%mvr%mvr_da()
    call this%oc%oc_da()
    call this%obs%obs_da()
    !
    ! -- Internal package objects
    deallocate (this%dis)
    deallocate (this%ic)
    deallocate (this%npf)
    deallocate (this%xt3d)
    deallocate (this%buy)
    deallocate (this%vsc)
    deallocate (this%gnc)
    deallocate (this%sto)
    deallocate (this%csub)
    deallocate (this%budget)
    deallocate (this%hfb)
    deallocate (this%mvr)
    deallocate (this%obs)
    deallocate (this%oc)
    !
    ! -- Boundary packages
    do ip = 1, this%bndlist%Count()
      packobj => GetBndFromList(this%bndlist, ip)
      call packobj%bnd_da()
      deallocate (packobj)
    end do
    !
    ! -- Scalars
    call mem_deallocate(this%inic)
    call mem_deallocate(this%inoc)
    call mem_deallocate(this%inobs)
    call mem_deallocate(this%innpf)
    call mem_deallocate(this%inbuy)
    call mem_deallocate(this%invsc)
    call mem_deallocate(this%insto)
    call mem_deallocate(this%incsub)
    call mem_deallocate(this%inmvr)
    call mem_deallocate(this%inhfb)
    call mem_deallocate(this%ingnc)
    call mem_deallocate(this%iss)
    call mem_deallocate(this%inewtonur)
    !
    ! -- NumericalModelType
    call this%NumericalModelType%model_da()
    !
    ! -- return
    return
  end subroutine gwf_da

  !> @brief GroundWater Flow Model Budget Entry
  !!
  !! This subroutine adds a budget entry to the flow budget.  It was added as
  !! a method for the gwf3 model object so that the exchange object could add its
  !! contributions.
  !!
  !! (1) adds the entry to the budget object
  !<
  subroutine gwf_bdentry(this, budterm, budtxt, rowlabel)
    ! -- modules
    use ConstantsModule, only: LENBUDTXT
    use TdisModule, only: delt
    ! -- dummy
    class(GwfModelType) :: this
    real(DP), dimension(:, :), intent(in) :: budterm
    character(len=LENBUDTXT), dimension(:), intent(in) :: budtxt
    character(len=*), intent(in) :: rowlabel
! ------------------------------------------------------------------------------
    !
    call this%budget%addentry(budterm, delt, budtxt, rowlabel=rowlabel)
    !
    ! -- return
    return
  end subroutine gwf_bdentry

  !> @brief return 1 if any package causes the matrix to be asymmetric.
  !! Otherwise return 0.
  !<
  function gwf_get_iasym(this) result(iasym)
    class(GwfModelType) :: this
    ! -- local
    integer(I4B) :: iasym
    integer(I4B) :: ip
    class(BndType), pointer :: packobj
! ------------------------------------------------------------------------------
    !
    ! -- Start by setting iasym to zero
    iasym = 0
    !
    ! -- NPF
    if (this%innpf > 0) then
      if (this%npf%iasym /= 0) iasym = 1
      if (this%npf%ixt3d /= 0) iasym = 1
    end if
    !
    ! -- GNC
    if (this%ingnc > 0) then
      if (this%gnc%iasym /= 0) iasym = 1
    end if
    !
    ! -- Check for any packages that introduce matrix asymmetry
    do ip = 1, this%bndlist%Count()
      packobj => GetBndFromList(this%bndlist, ip)
      if (packobj%iasym /= 0) iasym = 1
    end do
    !
    ! -- return
    return
  end function gwf_get_iasym

  !> @brief Allocate memory for non-allocatable members
  subroutine allocate_scalars(this, modelname)
    ! -- modules
    use MemoryManagerModule, only: mem_allocate
    ! -- dummy
    class(GwfModelType) :: this
    character(len=*), intent(in) :: modelname
! ------------------------------------------------------------------------------
    !
    ! -- allocate members from parent class
    call this%NumericalModelType%allocate_scalars(modelname)
    !
    ! -- allocate members that are part of model class
    call mem_allocate(this%inic, 'INIC', this%memoryPath)
    call mem_allocate(this%inoc, 'INOC', this%memoryPath)
    call mem_allocate(this%innpf, 'INNPF', this%memoryPath)
    call mem_allocate(this%inbuy, 'INBUY', this%memoryPath)
    call mem_allocate(this%invsc, 'INVSC', this%memoryPath)
    call mem_allocate(this%insto, 'INSTO', this%memoryPath)
    call mem_allocate(this%incsub, 'INCSUB', this%memoryPath)
    call mem_allocate(this%inmvr, 'INMVR', this%memoryPath)
    call mem_allocate(this%inhfb, 'INHFB', this%memoryPath)
    call mem_allocate(this%ingnc, 'INGNC', this%memoryPath)
    call mem_allocate(this%inobs, 'INOBS', this%memoryPath)
    call mem_allocate(this%iss, 'ISS', this%memoryPath)
    call mem_allocate(this%inewtonur, 'INEWTONUR', this%memoryPath)
    !
    this%inic = 0
    this%inoc = 0
    this%innpf = 0
    this%inbuy = 0
    this%invsc = 0
    this%insto = 0
    this%incsub = 0
    this%inmvr = 0
    this%inhfb = 0
    this%ingnc = 0
    this%inobs = 0
    this%iss = 1 !default is steady-state (i.e., no STO package)
    this%inewtonur = 0 !default is to not use newton bottom head dampening
    !
    ! -- return
    return
  end subroutine allocate_scalars

  !> @brief Create boundary condition packages for this model
  !!
  !! (1) create new-style package
  !! (2) add a pointer to the package
  !!
  !<
  subroutine package_create(this, filtyp, ipakid, ipaknum, pakname, inunit, &
                            iout)
    ! -- modules
    use ConstantsModule, only: LINELENGTH
    use SimModule, only: store_error
    use ChdModule, only: chd_create
    use WelModule, only: wel_create
    use DrnModule, only: drn_create
    use RivModule, only: riv_create
    use GhbModule, only: ghb_create
    use RchModule, only: rch_create
    use EvtModule, only: evt_create
    use MawModule, only: maw_create
    use SfrModule, only: sfr_create
    use LakModule, only: lak_create
    use UzfModule, only: uzf_create
    use ApiModule, only: api_create
    ! -- dummy
    class(GwfModelType) :: this
    character(len=*), intent(in) :: filtyp
    character(len=LINELENGTH) :: errmsg
    integer(I4B), intent(in) :: ipakid
    integer(I4B), intent(in) :: ipaknum
    character(len=*), intent(in) :: pakname
    integer(I4B), intent(in) :: inunit
    integer(I4B), intent(in) :: iout
    ! -- local
    class(BndType), pointer :: packobj
    class(BndType), pointer :: packobj2
    integer(I4B) :: ip
! ------------------------------------------------------------------------------
    !
    ! -- This part creates the package object
    select case (filtyp)
    case ('CHD6')
      call chd_create(packobj, ipakid, ipaknum, inunit, iout, this%name, pakname)
    case ('WEL6')
      call wel_create(packobj, ipakid, ipaknum, inunit, iout, this%name, pakname)
    case ('DRN6')
      call drn_create(packobj, ipakid, ipaknum, inunit, iout, this%name, pakname)
    case ('RIV6')
      call riv_create(packobj, ipakid, ipaknum, inunit, iout, this%name, pakname)
    case ('GHB6')
      call ghb_create(packobj, ipakid, ipaknum, inunit, iout, this%name, pakname)
    case ('RCH6')
      call rch_create(packobj, ipakid, ipaknum, inunit, iout, this%name, pakname)
    case ('EVT6')
      call evt_create(packobj, ipakid, ipaknum, inunit, iout, this%name, pakname)
    case ('MAW6')
      call maw_create(packobj, ipakid, ipaknum, inunit, iout, this%name, pakname)
    case ('SFR6')
      call sfr_create(packobj, ipakid, ipaknum, inunit, iout, this%name, pakname)
    case ('LAK6')
      call lak_create(packobj, ipakid, ipaknum, inunit, iout, this%name, pakname)
    case ('UZF6')
      call uzf_create(packobj, ipakid, ipaknum, inunit, iout, this%name, pakname)
    case ('API6')
      call api_create(packobj, ipakid, ipaknum, inunit, iout, this%name, pakname)
    case default
      write (errmsg, *) 'Invalid package type: ', filtyp
      call store_error(errmsg, terminate=.TRUE.)
    end select
    !
    ! -- Check to make sure that the package name is unique, then store a
    !    pointer to the package in the model bndlist
    do ip = 1, this%bndlist%Count()
      packobj2 => GetBndFromList(this%bndlist, ip)
      if (packobj2%packName == pakname) then
        write (errmsg, '(a,a)') 'Cannot create package.  Package name  '// &
          'already exists: ', trim(pakname)
        call store_error(errmsg, terminate=.TRUE.)
      end if
    end do
    call AddBndToList(this%bndlist, packobj)
    !
    ! -- return
    return
  end subroutine package_create

  !> @brief Check to make sure required input files have been specified
  subroutine ftype_check(this, namefile_obj, indis)
    ! -- modules
    use ConstantsModule, only: LINELENGTH
    use SimModule, only: store_error, count_errors
    use NameFileModule, only: NameFileType
    ! -- dummy
    class(GwfModelType) :: this
    type(NameFileType), intent(in) :: namefile_obj
    integer(I4B), intent(in) :: indis
    ! -- local
    character(len=LINELENGTH) :: errmsg
    integer(I4B) :: i, iu
    character(len=LENFTYPE), dimension(13) :: nodupftype = &
                                              (/'DIS6 ', 'DISU6', 'DISV6', &
                                                'IC6  ', 'OC6  ', 'NPF6 ', &
                                                'STO6 ', 'MVR6 ', 'HFB6 ', &
                                                'GNC6 ', 'BUY6 ', 'VSC6 ', &
                                                'OBS6 '/)
! ------------------------------------------------------------------------------
    !
    ! -- Check for IC8, DIS(u), and NPF. Stop if not present.
    if (this%inic == 0) then
      write (errmsg, '(1x,a)') &
        'Initial Conditions (IC6) package not specified.'
      call store_error(errmsg)
    end if
    if (indis == 0) then
      write (errmsg, '(1x,a)') &
        'Discretization (DIS6, DISV6, or DISU6) Package not specified.'
      call store_error(errmsg)
    end if
    if (this%innpf == 0) then
      write (errmsg, '(1x,a)') &
        'Node Property Flow (NPF6) Package not specified.'
      call store_error(errmsg)
    end if
    if (count_errors() > 0) then
      write (errmsg, '(1x,a)') 'One or more required package(s) not specified.'
      call store_error(errmsg)
    end if
    !
    ! -- Check to make sure that some GWF packages are not specified more
    !    than once
    do i = 1, size(nodupftype)
      call namefile_obj%get_unitnumber(trim(nodupftype(i)), iu, 0)
      if (iu > 0) then
        write (errmsg, '(1x, a, a, a)') &
          'Duplicate entries for FTYPE ', trim(nodupftype(i)), &
          ' not allowed for GWF Model.'
        call store_error(errmsg)
      end if
    end do
    !
    ! -- Stop if errors
    if (count_errors() > 0) then
      write (errmsg, '(a, a)') 'Error occurred while reading file: ', &
        trim(namefile_obj%filename)
      call store_error(errmsg, terminate=.TRUE.)
    end if
    !
    ! -- return
    return
  end subroutine ftype_check

  !> @brief Cast to GWF model
  !<
  function CastAsGwfModel(model) result(gwfModel)
    implicit none
    class(*), pointer, intent(inout) :: model
    class(GwfModelType), pointer :: gwfModel

    gwfModel => null()
    if (.not. associated(model)) return
    select type (model)
    class is (GwfModelType)
      gwfModel => model
    end select
    return

  end function CastAsGwfModel

  !> @brief Load input context for supported package
  !<
  subroutine gwf_load_input_context(this, filtyp, modelname, pkgname, inunit, &
                                    iout, ipaknum)
    ! -- modules
    use IdmMf6FileLoaderModule, only: input_load
    ! -- dummy
    class(GwfModelType) :: this
    character(len=*), intent(in) :: filtyp
    character(len=*), intent(in) :: modelname
    character(len=*), intent(in) :: pkgname
    integer(I4B), intent(in) :: inunit
    integer(I4B), intent(in) :: iout
    integer(I4B), optional, intent(in) :: ipaknum
    ! -- local
! ------------------------------------------------------------------------------
    !
    ! -- only load if there is a file to read
    if (inunit <= 0) return
    !
    ! -- Load model package input to input context
    select case (filtyp)
    case ('NPF6')
      call input_load('NPF6', 'GWF', 'NPF', modelname, pkgname, inunit, iout)
    case default
      call this%NumericalModelType%load_input_context(filtyp, modelname, &
                                                      pkgname, inunit, iout, &
                                                      ipaknum)
    end select
    !
    ! -- return
    return
  end subroutine gwf_load_input_context

end module GwfModule<|MERGE_RESOLUTION|>--- conflicted
+++ resolved
@@ -22,11 +22,7 @@
   use GwfObsModule, only: GwfObsType, gwf_obs_cr
   use SimModule, only: count_errors, store_error
   use BaseModelModule, only: BaseModelType
-<<<<<<< HEAD
   use MatrixBaseModule
-=======
-  use MatrixModule
->>>>>>> bb62e4ef
 
   implicit none
 
