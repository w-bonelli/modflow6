!> Refactoring issues towards parallel:
!!
!! * remove camelCase
!<
module GridConnectionModule
  use KindModule, only: I4B, DP, LGP
  use SimModule, only: ustop
  use ConstantsModule, only: LENMEMPATH, DZERO, DPIO180, LENMODELNAME
  use CharacterStringModule
  use MemoryManagerModule, only: mem_allocate, mem_deallocate
  use MemoryHelperModule, only: create_mem_path
  use ListModule, only: ListType, isEqualIface, arePointersEqual
  use NumericalModelModule
  use GwfDisuModule
  use DisConnExchangeModule
  use DistributedModelModule
  use DistributedExchangeModule
  use CellWithNbrsModule
  use ConnectionsModule
  use SparseModule, only: sparsematrix
  use InterfaceMapModule
  use BaseDisModule, only: dis_transform_xy
  use CsrUtilsModule
  use VectorIntModule
  implicit none
  private

  ! Initial nr of neighbors for sparse matrix allocation
  integer(I4B), parameter :: InitNrNeighbors = 7

  !> This class is used to construct the connections object for
  !! the interface model's spatial discretization/grid.
  !!
  !! It works as follows:
  !!
  !! 1: construct basic instance, allocate data structures
  !!    based on nr. of primary connections
  !! 2: add primary connections from exchanges
  !! 3: add secondary, tertiary, ... MODEL connections, depending
  !!    on the size of the computational stencil
  !! 4: extend the connection, creating the full data structure
  !!    and relations
  !! 5: build the connections object, from which the grid for
  !!    the interface model can be constructed
  !!
  !! A note on the different indices:
  !!
  !! We have
  !!
  !! - GLOBAL index, which technically labels the row in the solution matrix
  !! - REGIONAL index, running over all models that participate in the interface grid
  !! - LOCAL index, local to each model
  !! - INTERFACE index, numbering the cells in the interface grid
  !<
  type, public :: GridConnectionType

    character(len=LENMEMPATH) :: memoryPath
    integer(I4B) :: internalStencilDepth !< stencil size for the interior
    integer(I4B) :: exchangeStencilDepth !< stencil size at the interface

    class(NumericalModelType), pointer :: model => null() !< the model for which this grid connection exists
    class(DisConnExchangeType), pointer :: primaryExchange => null() !< pointer to the primary exchange for this interface

    integer(I4B), pointer :: nrOfBoundaryCells => null() !< nr of boundary cells with connection to another model
    type(CellWithNbrsType), dimension(:), pointer :: boundaryCells => null() !< cells on our side of the primary connections
    type(CellWithNbrsType), dimension(:), pointer :: connectedCells => null() !< cells on the neighbors side of the primary connection
    type(VectorInt), pointer :: haloExchanges !< all exchanges that are potentially part of this interface

    integer(I4B), pointer :: nrOfCells => null() !< the total number of cells in the interface
    type(GlobalCellType), dimension(:), pointer :: idxToGlobal => null() !< a map from interface index to global coordinate
    integer(I4B), dimension(:), pointer, contiguous :: idxToGlobalIdx => null() !< a (flat) map from interface index to global index,
                                                                                !! stored in mem. mgr. so can be used for debugging
    type(ListType) :: regionalModels !< the models participating in the interface
    integer(I4B), dimension(:), pointer :: regionalToInterfaceIdxMap => null() !< (sparse) mapping from regional index to interface ixd    
    integer(I4B), dimension(:), pointer :: regionalModelOffset => null() !< the new offset to compactify the range of indices
    integer(I4B), pointer :: indexCount => null() !< counts the number of cells in the interface

    type(ConnectionsType), pointer :: connections => null() !< sparse matrix with the connections
    integer(I4B), dimension(:), pointer :: connectionMask => null() !< to mask out connections from the amat coefficient calculation

    type(InterfaceMapType), pointer :: interfaceMap => null() !< defining map for the interface

  contains

    ! public
    procedure, pass(this) :: construct
    procedure, private, pass(this) :: allocateScalars
    procedure, pass(this) :: destroy
    procedure, pass(this) :: addToRegionalModels    
    procedure, pass(this) :: connectPrimaryExchange
    procedure, pass(this) :: extendConnection
    procedure, pass(this) :: getDiscretization
    procedure, pass(this) :: buildInterfaceMap

    ! 'protected'
    procedure, pass(this) :: isPeriodic

    ! private routines
    procedure, private, pass(this) :: connectCell
    procedure, private, pass(this) :: buildConnections
    procedure, private, pass(this) :: addNeighbors
    procedure, private, pass(this) :: addNeighborCell
    procedure, private, pass(this) :: addRemoteNeighbors
    procedure, private, pass(this) :: getRegionalModelOffset
    generic, private :: getInterfaceIndex => getInterfaceIndexByCell, &
      getInterfaceIndexByIndexModel
    procedure, private, pass(this) :: getInterfaceIndexByCell
    procedure, private, pass(this) :: getInterfaceIndexByIndexModel
    procedure, private, pass(this) :: registerInterfaceCells
    procedure, private, pass(this) :: addToGlobalMap
    procedure, private, pass(this) :: compressGlobalMap
    procedure, private, pass(this) :: sortInterfaceGrid
    procedure, private, pass(this) :: makePrimaryConnections
    procedure, private, pass(this) :: connectNeighborCells
    procedure, private, pass(this) :: fillConnectionDataInternal
    procedure, private, pass(this) :: fillConnectionDataFromExchanges
    procedure, private, pass(this) :: createConnectionMask
    procedure, private, pass(this) :: maskInternalConnections
    procedure, private, pass(this) :: setMaskOnConnection
  end type

contains

  !> @brief Construct the GridConnection and allocate
  !! the data structures for the primary connections
  !<
  subroutine construct(this, model, nrOfPrimaries, connectionName)
    class(GridConnectionType), intent(inout) :: this !> this instance
    class(NumericalModelType), pointer, intent(in) :: model !> the model for which the interface is constructed
    integer(I4B) :: nrOfPrimaries !> the number of primary connections between the two models
    character(len=*) :: connectionName !> the name, for memory management mostly
    ! local
    class(DistributedModelType), pointer :: dist_model

    this%model => model
    this%memoryPath = create_mem_path(connectionName, 'GC')

    call this%allocateScalars()

    allocate (this%boundaryCells(nrOfPrimaries))
    allocate (this%connectedCells(nrOfPrimaries))
    allocate (this%idxToGlobal(2 * nrOfPrimaries))

    dist_model => get_dist_model(model%id)
    call this%addToRegionalModels(dist_model)

    this%nrOfBoundaryCells = 0

    this%internalStencilDepth = 1
    this%exchangeStencilDepth = 1
    this%haloExchanges => null()

  end subroutine construct

  !> @brief Make connections for the primary exchange
  !<
  subroutine connectPrimaryExchange(this, primEx)
    class(GridConnectionType) :: this !< this grid connection
    class(DisConnExchangeType), pointer :: primEx !< the primary exchange for this connection
    ! local
    integer(I4B) :: iconn

    ! store the primary exchange
    this%primaryExchange => primEx

    ! connect the cells
    do iconn = 1, primEx%nexg
      call this%connectCell(primEx%nodem1(iconn), primEx%dmodel1, &
                            primEx%nodem2(iconn), primEx%dmodel2)
    end do

  end subroutine connectPrimaryExchange

  !> @brief Connect neighboring cells at the interface by
  !! storing them in the boundary cell and connected cell
  !! arrays
  !<
  subroutine connectCell(this, idx1, dist_model1, idx2, dist_model2)
    class(GridConnectionType), intent(in) :: this !< this grid connection
    integer(I4B) :: idx1 !< local index cell 1
    class(DistributedModelType), pointer :: dist_model1 !< model of cell 1
    integer(I4B) :: idx2 !< local index cell 2
    class(DistributedModelType), pointer :: dist_model2 !< model of cell 2
    ! local
    type(GlobalCellType), pointer :: bnd_cell, conn_cell

    this%nrOfBoundaryCells = this%nrOfBoundaryCells + 1
    if (this%nrOfBoundaryCells > size(this%boundaryCells)) then
      write (*, *) 'Error: nr of cell connections exceeds '// &
        'capacity in grid connection, terminating...'
      call ustop()
    end if

    bnd_cell => this%boundaryCells(this%nrOfBoundaryCells)%cell
    conn_cell => this%connectedCells(this%nrOfBoundaryCells)%cell
    if (dist_model1 == this%model) then
      bnd_cell%index = idx1
      bnd_cell%dmodel => dist_model1
      conn_cell%index = idx2
      conn_cell%dmodel => dist_model2
    else if (dist_model2 == this%model) then
      bnd_cell%index = idx2
      bnd_cell%dmodel => dist_model2
      conn_cell%index = idx1
      conn_cell%dmodel => dist_model1
    else
      write (*, *) 'Error: unable to connect cells outside the model'
      call ustop()
    end if

  end subroutine connectCell

  !> @brief Add a model to a list of all regional models
  !<
  subroutine addToRegionalModels(this, modelToAdd)
    class(GridConnectionType), intent(inout) :: this !< this grid connection
    class(DistributedModelType), pointer :: modelToAdd !< the model to add to the region
    ! local
    class(*), pointer :: mPtr
    procedure(isEqualIface), pointer :: areEqualMethod

    mPtr => modelToAdd
    areEqualMethod => arePointersEqual
    if (.not. this%regionalModels%ContainsObject(mPtr, areEqualMethod)) then
      call AddDistModelToList(this%regionalModels, modelToAdd)
    end if

  end subroutine addToRegionalModels

  !> @brief Extend the connection topology to deal with
  !! higher levels of connectivity (neighbors-of-neighbors, etc.)
  !!
  !! The following steps are taken:
  !! 1. Recursively add interior neighbors (own model) up to the specified depth
  !! 2. Recursively add exterior neighbors
  !! 3. Allocate a (sparse) mapping table for the region
  !! 4. Build connection object for the interface grid, and the mask
  !<
  subroutine extendConnection(this)
    class(GridConnectionType), intent(inout) :: this !< this grid connection
    ! local
    integer(I4B) :: remoteDepth, localDepth
    integer(I4B) :: icell
    integer(I4B) :: imod, regionSize, offset
    class(DistributedModelType), pointer :: dist_model
    !integer(I4B), pointer :: nr_nodes

    ! we need (stencildepth-1) extra cells for the interior
    remoteDepth = this%exchangeStencilDepth
    localDepth = 2 * this%internalStencilDepth - 1
    if (localDepth < remoteDepth) then
      localDepth = remoteDepth
    end if

    ! first add the neighbors for the interior
    ! (possibly extending into other models)
    do icell = 1, this%nrOfBoundaryCells
      call this%addNeighbors(this%boundaryCells(icell), localDepth, &
                             this%connectedCells(icell)%cell, .true.)
    end do
    ! and for the exterior
    do icell = 1, this%nrOfBoundaryCells
      call this%addNeighbors(this%connectedCells(icell), remoteDepth, &
                             this%boundaryCells(icell)%cell, .false.)
    end do

    ! set up mapping for the region (models participating in interface model grid)
    allocate (this%regionalModelOffset(this%regionalModels%Count()))
    regionSize = 0
    offset = 0
    do imod = 1, this%regionalModels%Count()
      dist_model => GetDistModelFromList(this%regionalModels, imod)
      regionSize = regionSize + dist_model%dis_nodes
      this%regionalModelOffset(imod) = offset
      offset = offset + dist_model%dis_nodes
    end do
    ! init to -1, meaning 'interface index was not assigned yet'
    allocate (this%regionalToInterfaceIdxMap(regionSize))
    this%regionalToInterfaceIdxMap = -1

    call this%buildConnections()

  end subroutine extendConnection

  !> @brief Builds a sparse matrix holding all cell connections,
  !< with new indices, and stores the mapping to the global ids
  subroutine buildConnections(this)
    class(GridConnectionType), intent(inout) :: this !< this grid connection instance
    ! local
    integer(I4B) :: icell, iconn
    integer(I4B), dimension(:), allocatable :: nnz
    type(SparseMatrix), pointer :: sparse
    integer(I4B) :: ierror
    type(ConnectionsType), pointer :: conn

    ! Recursively generate interface cell indices, fill map to global cells,
    ! and add to region lookup table
    this%indexCount = 0
    do icell = 1, this%nrOfBoundaryCells
      call this%registerInterfaceCells(this%boundaryCells(icell))
    end do
    do icell = 1, this%nrOfBoundaryCells
      call this%registerInterfaceCells(this%connectedCells(icell))
    end do
    this%nrOfCells = this%indexCount

    ! compress lookup table
    call this%compressGlobalMap()

    ! sort interface indexes such that 'n > m' means 'n below m'
    call this%sortInterfaceGrid()

    ! allocate a map from interface index to global coordinates
    call mem_allocate(this%idxToGlobalIdx, this%nrOfCells, &
                      'IDXTOGLOBALIDX', this%memoryPath)

    ! create sparse data structure, to temporarily hold connections
    allocate (sparse)
    allocate (nnz(this%nrOfCells))
    nnz = InitNrNeighbors + 1
    call sparse%init(this%nrOfCells, this%nrOfCells, nnz)

    ! now (recursively) add connections to sparse, start with
    ! the primary connections (n-m from the exchange files)
    call this%makePrimaryConnections(sparse)
    ! then into own domain
    do icell = 1, this%nrOfBoundaryCells
      call this%connectNeighborCells(this%boundaryCells(icell), sparse)
    end do
    ! and same for the neighbors of connected cells
    do icell = 1, this%nrOfBoundaryCells
      call this%connectNeighborCells(this%connectedCells(icell), sparse)
    end do

    ! create connections object
    allocate (this%connections)
    conn => this%connections
    call conn%allocate_scalars(this%memoryPath)
    conn%nodes = this%nrOfCells
    conn%nja = sparse%nnz
    conn%njas = (conn%nja - conn%nodes) / 2
    call conn%allocate_arrays()
    do iconn = 1, conn%njas
      conn%anglex(iconn) = -999.
    end do

    ! fill connection from sparse
    call sparse%filliaja(conn%ia, conn%ja, ierror)
    if (ierror /= 0) then
      write (*, *) 'Error filling ia/ja in GridConnection: terminating...'
      call ustop()
    end if
    call fillisym(conn%nodes, conn%nja, conn%ia, conn%ja, conn%isym)
    call filljas(conn%nodes, conn%nja, conn%ia, conn%ja, conn%isym, conn%jas)
    call sparse%destroy()

    ! fill connection data (ihc, cl1, cl2, etc.) using data
    ! from models and exchanges
    !
    ! TODO_MJR: this could probably be done as the first step
    ! in _ar, such that the cl1,cl2,ihc,... arrays only
    ! need to be synced for models that are actually in the
    ! interface model
    !
    call this%fillConnectionDataInternal()
    call this%fillConnectionDataFromExchanges()

    ! set the masks on connections
    call this%createConnectionMask()

  end subroutine buildConnections

  !< @brief Routine for finding neighbors-of-neighbors, recursively
  !<
  recursive subroutine addNeighbors(this, cellNbrs, depth, mask, interior)
    use SimModule, only: ustop
    class(GridConnectionType), intent(inout) :: this !< this grid connection
    type(CellWithNbrsType), intent(inout) :: cellNbrs !< cell to add to
    integer(I4B), intent(inout) :: depth !< current depth (typically decreases in recursion)
    type(GlobalCellType), optional :: mask !< mask to excluded back-and-forth connection between cells
    logical(LGP) :: interior !< when true, we are adding from the exchange back into the model
    ! local
    integer(I4B) :: nbrIdx, ipos, inbr
    integer(I4B) :: newDepth

    ! TODO_MJR, is this how we are going to do this?
    integer(I4B), dimension(:), pointer, contiguous :: ia
    integer(I4B), dimension(:), pointer, contiguous :: ja

    ! if depth == 1, then we are not adding neighbors but use
    ! the boundary and connected cell only
    if (depth < 2) then
      return
    end if
    newDepth = depth - 1

    ! access through dist. model:
    ia => cellNbrs%cell%dmodel%con_ia
    ja => cellNbrs%cell%dmodel%con_ja

    ! find neighbors local to this cell by looping through grid connections
    do ipos = ia(cellNbrs%cell%index) + 1, &
      ia(cellNbrs%cell%index + 1) - 1
      nbrIdx = ja(ipos)
      call this%addNeighborCell(cellNbrs, nbrIdx, cellNbrs%cell%dmodel, mask)
    end do

    ! add remote nbr using the data from the exchanges
    call this%addRemoteNeighbors(cellNbrs, mask)

    ! now find nbr-of-nbr
    do inbr = 1, cellNbrs%nrOfNbrs

      ! are we leaving the model through another exchange?
      if (interior .and. cellNbrs%cell%dmodel == this%model) then
        if (.not. cellNbrs%neighbors(inbr)%cell%dmodel == this%model) then
          ! decrement by 1, because the connection we are crossing is not
          ! calculated by this interface
          newDepth = newDepth - 1
        end if
      end if
      ! and add neigbors with the new depth
      call this%addNeighbors(cellNbrs%neighbors(inbr), newDepth, &
                             cellNbrs%cell, interior)
    end do

  end subroutine addNeighbors

  !> @brief Add cell neighbors across models using the stored exchange
  !! data structures
  subroutine addRemoteNeighbors(this, cellNbrs, mask)
    class(GridConnectionType), intent(inout) :: this !< this grid connection instance
    type(CellWithNbrsType), intent(inout) :: cellNbrs !< cell to add to
    type(GlobalCellType), optional :: mask !< a mask to exclude back-and-forth connections
    ! local
    integer(I4B) :: ix, iexg
    class(DistributedExchangeType), pointer :: dist_exg
    class(DistributedModelType), pointer :: m1, m2

    ! loop over all exchanges
    do ix = 1, this%haloExchanges%size

      dist_exg => get_dist_exg(this%haloExchanges%at(ix))
      m1 => get_dist_model(dist_exg%model1_id)
      m2 => get_dist_model(dist_exg%model2_id)

      ! loop over n-m links in the exchange
      if (cellNbrs%cell%dmodel == m1) then
        do iexg = 1, dist_exg%nexg
          if (dist_exg%nodem1(iexg) == cellNbrs%cell%index) then
            ! we have a link, now add foreign neighbor
            call this%addNeighborCell(cellNbrs, dist_exg%nodem2(iexg), m2, mask)
          end if
        end do
      end if
      ! and the reverse
      if (cellNbrs%cell%dmodel == m2) then
        do iexg = 1, dist_exg%nexg
          if (dist_exg%nodem2(iexg) == cellNbrs%cell%index) then
            ! we have a link, now add foreign neighbor
            call this%addNeighborCell(cellNbrs, dist_exg%nodem1(iexg), m1, mask)
          end if
        end do
      end if

    end do

  end subroutine addRemoteNeighbors

  !> @brief Add neighboring cell to tree structure
  !<
  subroutine addNeighborCell(this, cellNbrs, newNbrIdx, nbr_dist_model, mask)
    class(GridConnectionType), intent(in) :: this !< this grid connection instance
    type(CellWithNbrsType), intent(inout) :: cellNbrs !< the root cell which to add to
    integer(I4B), intent(in) :: newNbrIdx !< the neigboring cell's index
    class(DistributedModelType), pointer :: nbr_dist_model !< the model where the new neighbor lives
    type(GlobalCellType), optional :: mask !< don't add connections to this cell (optional)

    if (present(mask)) then
      if (newNbrIdx == mask%index .and. mask%dmodel == nbr_dist_model) then
        return
      end if
    end if

    call cellNbrs%addNbrCell(newNbrIdx, nbr_dist_model)

  end subroutine addNeighborCell

  !> @brief Recursively set interface cell indexes and
  !< add to the region-to-interface loopup table
  recursive subroutine registerInterfaceCells(this, cellWithNbrs)
    class(GridConnectionType), intent(inout) :: this !< this grid connection instance
    type(CellWithNbrsType) :: cellWithNbrs !< the cell from where to start registering neighbors
    ! local
    integer(I4B) :: offset, inbr
    integer(I4B) :: regionIdx ! unique idx in the region (all connected models)
    integer(I4B) :: ifaceIdx ! unique idx in the interface grid

    offset = this%getRegionalModelOffset(cellWithNbrs%cell%dmodel)
    regionIdx = offset + cellWithNbrs%cell%index
    ifaceIdx = this%getInterfaceIndex(cellWithNbrs%cell)
    if (ifaceIdx == -1) then
      this%indexCount = this%indexCount + 1
      ifaceIdx = this%indexCount
      call this%addToGlobalMap(ifaceIdx, cellWithNbrs%cell)
      this%regionalToInterfaceIdxMap(regionIdx) = ifaceIdx
    end if

    ! and also for its neighbors
    do inbr = 1, cellWithNbrs%nrOfNbrs
      call this%registerInterfaceCells(cellWithNbrs%neighbors(inbr))
    end do

  end subroutine registerInterfaceCells

  !> @brief Add entry to lookup table, inflating when necessary
  !<
  subroutine addToGlobalMap(this, ifaceIdx, cell)
    class(GridConnectionType), intent(inout) :: this !< this grid connection instance
    integer(I4B), intent(in) :: ifaceIdx !< unique idx in the interface grid
    type(GlobalCellType), intent(in) :: cell !< the global cell
    ! local
    integer(I4B) :: i, currentSize, newSize
    type(GlobalCellType), dimension(:), pointer :: tempMap

    ! inflate?
    currentSize = size(this%idxToGlobal)
    if (ifaceIdx > currentSize) then
      newSize = nint(1.5 * currentSize)
      allocate (tempMap(newSize))
      do i = 1, currentSize
        tempMap(i) = this%idxToGlobal(i)
      end do

      deallocate (this%idxToGlobal)
      this%idxToGlobal => tempMap
    end if

    this%idxToGlobal(ifaceIdx) = cell

  end subroutine addToGlobalMap

  !> @brief Compress lookup table to get rid of unused entries
  !<
  subroutine compressGlobalMap(this)
    class(GridConnectionType), intent(inout) :: this !< this grid connection instance
    ! local
    type(GlobalCellType), dimension(:), pointer :: tempMap

    if (size(this%idxToGlobal) > this%nrOfCells) then
      allocate (tempMap(this%nrOfCells))
      tempMap(1:this%nrOfCells) = this%idxToGlobal(1:this%nrOfCells)
      deallocate (this%idxToGlobal)
      allocate (this%idxToGlobal(this%nrOfCells))
      this%idxToGlobal(1:this%nrOfCells) = tempMap(1:this%nrOfCells)
      deallocate (tempMap)
    end if

  end subroutine compressGlobalMap

  !> @brief Soft cell ids in the interface grid such that
  !< id_1 < id_2 means that cell 1 lies above cell 2
  subroutine sortInterfaceGrid(this)
    use GridSorting, only: quickSortGrid
    class(GridConnectionType), intent(inout) :: this !< this grid connection instance
    ! local
    integer(I4B), dimension(:), allocatable :: newToOldIdx
    integer(I4B), dimension(:), allocatable :: oldToNewIdx
    integer(I4B) :: idxOld
    integer(I4B) :: i
    type(GlobalCellType), dimension(:), allocatable :: sortedGlobalMap
    integer(I4B), dimension(:), allocatable :: sortedRegionMap

    ! sort based on coordinates
    newToOldIdx = (/(i, i=1, size(this%idxToGlobal))/)
    call quickSortGrid(newToOldIdx, size(newToOldIdx), this%idxToGlobal)

    ! and invert
    allocate (oldToNewIdx(size(newToOldIdx)))
    do i = 1, size(oldToNewIdx)
      oldToNewIdx(newToOldIdx(i)) = i
    end do

    ! reorder global table
    allocate (sortedGlobalMap(size(this%idxToGlobal)))
    do i = 1, size(newToOldIdx)
      sortedGlobalMap(i) = this%idxToGlobal(newToOldIdx(i))
    end do
    do i = 1, size(newToOldIdx)
      this%idxToGlobal(i) = sortedGlobalMap(i)
    end do
    deallocate (sortedGlobalMap)

    ! reorder regional lookup table
    allocate (sortedRegionMap(size(this%regionalToInterfaceIdxMap)))
    do i = 1, size(sortedRegionMap)
      if (this%regionalToInterfaceIdxMap(i) /= -1) then
        idxOld = this%regionalToInterfaceIdxMap(i)
        sortedRegionMap(i) = oldToNewIdx(idxOld)
      else
        sortedRegionMap(i) = -1
      end if
    end do
    do i = 1, size(sortedRegionMap)
      this%regionalToInterfaceIdxMap(i) = sortedRegionMap(i)
    end do
    deallocate (sortedRegionMap)

  end subroutine sortInterfaceGrid

  !> @brief Add primary connections to the sparse data structure
  !<
  subroutine makePrimaryConnections(this, sparse)
    class(GridConnectionType), intent(inout) :: this !< this grid connection instance
    type(SparseMatrix), pointer :: sparse !< the sparse data structure to hold the connections
    ! local
    integer(I4B) :: icell
    integer(I4B) :: ifaceIdx, ifaceIdxNbr

    do icell = 1, this%nrOfBoundaryCells
      ifaceIdx = this%getInterfaceIndex(this%boundaryCells(icell)%cell)
      ifaceIdxNbr = this%getInterfaceIndex(this%connectedCells(icell)%cell)

      ! add diagonals to sparse
      call sparse%addconnection(ifaceIdx, ifaceIdx, 1)
      call sparse%addconnection(ifaceIdxNbr, ifaceIdxNbr, 1)

      ! and cross terms
      call sparse%addconnection(ifaceIdx, ifaceIdxNbr, 1)
      call sparse%addconnection(ifaceIdxNbr, ifaceIdx, 1)
    end do

  end subroutine makePrimaryConnections

  !> @brief Recursively add higher order connections (from
  !! cells neighoring the primarily connected cells) to the
  !< sparse data structure
  recursive subroutine connectNeighborCells(this, cell, sparse)
    class(GridConnectionType), intent(inout) :: this !< this grid connection instance
    type(CellWithNbrsType) :: cell !< the cell whose connections is to be added
    type(SparseMatrix), pointer :: sparse !< the sparse data structure to hold the connections
    ! local
    integer(I4B) :: ifaceIdx, ifaceIdxNbr ! unique idx in the interface grid
    integer(I4B) :: inbr

    ifaceIdx = this%getInterfaceIndex(cell%cell)
    do inbr = 1, cell%nrOfNbrs
      ifaceIdxNbr = this%getInterfaceIndex(cell%neighbors(inbr)%cell)

      call sparse%addconnection(ifaceIdxNbr, ifaceIdxNbr, 1)
      call sparse%addconnection(ifaceIdx, ifaceIdxNbr, 1)
      call sparse%addconnection(ifaceIdxNbr, ifaceIdx, 1)

      ! recurse
      call this%connectNeighborCells(cell%neighbors(inbr), sparse)
    end do

  end subroutine connectNeighborCells

  !> @brief Fill connection data (ihc, cl1, ...) for
  !< connections between cells within the same model.
  subroutine fillConnectionDataInternal(this)
    use ConstantsModule, only: DPI, DTWOPI
    class(GridConnectionType), intent(inout) :: this !< this grid connection instance
    ! local
    type(ConnectionsType), pointer :: conn
    integer(I4B) :: n, m, ipos, isym, iposOrig, isymOrig
    type(GlobalCellType), pointer :: ncell, mcell
    class(DistributedModelType), pointer :: dm


    conn => this%connections

    do n = 1, conn%nodes
      do ipos = conn%ia(n) + 1, conn%ia(n + 1) - 1
        m = conn%ja(ipos)
        if (n > m) cycle

        isym = conn%jas(ipos)
        ncell => this%idxToGlobal(n)
        mcell => this%idxToGlobal(m)
        if (ncell%dmodel == mcell%dmodel) then

          ! for readibility
          dm => ncell%dmodel

          ! within same model, straight copy
          iposOrig = getCSRIndex(ncell%index, mcell%index, dm%con_ia, dm%con_ja)

          if (iposOrig == 0) then
            ! periodic boundary conditions can add connections between cells in
            ! the same model, but they are dealt with through the exchange data
            if (this%isPeriodic(ncell%index, mcell%index)) cycle

            ! this should not be possible
            write (*, *) 'Error: cannot find cell connection in model grid'
            call ustop()
          end if

          isymOrig = dm%con_jas(iposOrig)
          conn%hwva(isym) = dm%con_hwva(isymOrig)
          conn%ihc(isym) = dm%con_ihc(isymOrig)
          if (ncell%index < mcell%index) then
            conn%cl1(isym) = dm%con_cl1(isymOrig)
            conn%cl2(isym) = dm%con_cl2(isymOrig)
            conn%anglex(isym) = dm%con_anglex(isymOrig)
          else
            conn%cl1(isym) = dm%con_cl2(isymOrig)
            conn%cl2(isym) = dm%con_cl1(isymOrig)
            conn%anglex(isym) = mod(dm%con_anglex(isymOrig) + DPI, DTWOPI)
          end if
        end if
      end do
    end do
  end subroutine fillConnectionDataInternal

  !> @brief Fill connection data (ihc, cl1, ...) for
  !< all exchanges
  subroutine fillConnectionDataFromExchanges(this)
    use ConstantsModule, only: DPIO180
    class(GridConnectionType), intent(inout) :: this !< this grid connection instance
    ! local
    integer(I4B) :: inx, iexg
    integer(I4B) :: ipos, isym
    integer(I4B) :: nOffset, mOffset, nIfaceIdx, mIfaceIdx
    class(DistributedExchangeType), pointer :: dist_exg
    class(DistributedModelType), pointer :: m1, m2
    type(ConnectionsType), pointer :: conn

    conn => this%connections
    
    do inx = 1, this%haloExchanges%size
      dist_exg => get_dist_exg(this%haloExchanges%at(inx))
      m1 => get_dist_model(dist_exg%model1_id)
      m2 => get_dist_model(dist_exg%model2_id)

      if (dist_exg%ianglex > 0) then
        conn%ianglex = 1
      end if

      nOffset = this%getRegionalModelOffset(m1)
      mOffset = this%getRegionalModelOffset(m2)
      do iexg = 1, dist_exg%nexg
        nIfaceIdx = this%regionalToInterfaceIdxMap(noffset + dist_exg%nodem1(iexg))
        mIfaceIdx = this%regionalToInterfaceIdxMap(moffset + dist_exg%nodem2(iexg))
        ! not all nodes from the exchanges are part of the interface grid
        ! (think of exchanges between neigboring models, and their neighbors)
        if (nIFaceIdx == -1 .or. mIFaceIdx == -1) then
          cycle
        end if

        ipos = conn%getjaindex(nIfaceIdx, mIfaceIdx)
        ! (see prev. remark) sometimes the cells are in the interface grid,
        ! but the connection isn't. This can happen for leaf nodes of the grid.
        if (ipos == 0) then
          ! no match, safely cycle
          cycle
        end if
        isym = conn%jas(ipos)

        ! note: cl1 equals L_nm: the length from cell n to the shared
        ! face with cell m (and cl2 analogously for L_mn)
        if (nIfaceIdx < mIfaceIdx) then
          conn%cl1(isym) = dist_exg%cl1(iexg)
          conn%cl2(isym) = dist_exg%cl2(iexg)
          if (dist_exg%ianglex > 0) then
            conn%anglex(isym) = dist_exg%auxvar(dist_exg%ianglex, iexg) * DPIO180
          end if
        else
          conn%cl1(isym) = dist_exg%cl2(iexg)
          conn%cl2(isym) = dist_exg%cl1(iexg)
          if (dist_exg%ianglex > 0) then
            conn%anglex(isym) = mod(dist_exg%auxvar(dist_exg%ianglex, iexg) &
                                    + 180.0_DP, 360.0_DP) * DPIO180
          end if
        end if
        conn%hwva(isym) = dist_exg%hwva(iexg)
        conn%ihc(isym) = dist_exg%ihc(iexg)

      end do
    end do

  end subroutine fillConnectionDataFromExchanges

  !> @brief Create the connection masks
  !!
  !! The level indicates the nr of connections away from
  !! the remote neighbor, the diagonal term holds the negated
  !! value of their nearest connection. We end with setting
  !< a normalized mask: 0 or 1
  subroutine createConnectionMask(this)
    class(GridConnectionType), intent(inout) :: this !< instance of this grid connection
    ! local
    integer(I4B) :: icell, inbr, n, ipos
    integer(I4B) :: level, newMask
    type(CellWithNbrsType), pointer :: cell, nbrCell

    ! set all masks to zero to begin with
    do ipos = 1, this%connections%nja
      call this%connections%set_mask(ipos, 0)
    end do

    ! remote connections remain masked
    ! now set mask for exchange connections (level == 1)
    level = 1
    do icell = 1, this%nrOfBoundaryCells
      call this%setMaskOnConnection(this%boundaryCells(icell), &
                                    this%connectedCells(icell), level)
      ! for cross-boundary connections, we need to apply the mask to both n-m and m-n,
      ! because if the upper triangular one is disabled, its transposed (lower triangular)
      ! counter part is skipped in the NPF calculation as well.
      call this%setMaskOnConnection(this%connectedCells(icell), &
                                    this%boundaryCells(icell), level)
    end do

    ! now extend mask recursively into the internal domain (level > 1)
    do icell = 1, this%nrOfBoundaryCells
      cell => this%boundaryCells(icell)
      do inbr = 1, cell%nrOfNbrs
        nbrCell => this%boundaryCells(icell)%neighbors(inbr)
        level = 2 ! this is incremented within the recursion
        call this%maskInternalConnections(this%boundaryCells(icell), &
                                          this%boundaryCells(icell)% &
                                          neighbors(inbr), level)
      end do
    end do

    ! set normalized mask:
    ! =1 for links with connectivity <= interior stencil depth
    ! =0 otherwise
    do n = 1, this%connections%nodes
      ! set diagonals to zero
      call this%connections%set_mask(this%connections%ia(n), 0)

      do ipos = this%connections%ia(n) + 1, this%connections%ia(n + 1) - 1
        newMask = 0
        if (this%connections%mask(ipos) > 0) then
          if (this%connections%mask(ipos) < this%internalStencilDepth + 1) then
            newMask = 1
          end if
        end if
        ! set mask on off-diag
        call this%connections%set_mask(ipos, newMask)
      end do
    end do

  end subroutine createConnectionMask

  !> @brief Recursively mask connections, increasing the level as we go
  !<
  recursive subroutine maskInternalConnections(this, cell, nbrCell, level)
    class(GridConnectionType), intent(inout) :: this !< this grid connection instance
    type(CellWithNbrsType), intent(inout) :: cell !< cell 1 in the connection to mask
    type(CellWithNbrsType), intent(inout) :: nbrCell !< cell 2 in the connection to mask
    integer(I4B), intent(in) :: level
    ! local
    integer(I4B) :: inbr, newLevel

    ! only set the mask for internal connections, leaving the
    ! others at 0
    if (cell%cell%dmodel == this%model .and. &
        nbrCell%cell%dmodel == this%model) then
      ! this will set a mask on both diagonal, and both cross terms
      call this%setMaskOnConnection(cell, nbrCell, level)
      call this%setMaskOnConnection(nbrCell, cell, level)
    end if

    ! recurse on nbrs-of-nbrs
    newLevel = level + 1
    do inbr = 1, nbrCell%nrOfNbrs
      call this%maskInternalConnections(nbrCell, &
                                        nbrCell%neighbors(inbr), &
                                        newLevel)
    end do

  end subroutine maskInternalConnections

  !> @brief Set a mask on the connection from a cell to its neighbor,
  !! (and not the transposed!) not overwriting the current level
  !< of a connection when it is smaller
  subroutine setMaskOnConnection(this, cell, nbrCell, level)
    class(GridConnectionType), intent(inout) :: this !< this grid connection instance
    type(CellWithNbrsType), intent(inout) :: cell !< cell 1 in the connection
    type(CellWithNbrsType), intent(inout) :: nbrCell !< cell 2 in the connection
    integer(I4B), intent(in) :: level !< the level value to set the mask to
    ! local
    integer(I4B) :: ifaceIdx, ifaceIdxNbr
    integer(I4B) :: iposdiag, ipos
    integer(I4B) :: currentLevel

    ifaceIdx = this%getInterfaceIndex(cell%cell)
    ifaceIdxNbr = this%getInterfaceIndex(nbrCell%cell)

    ! diagonal
    iposdiag = this%connections%getjaindex(ifaceIdx, ifaceIdx)
    currentLevel = this%connections%mask(iposdiag)
    if (currentLevel == 0 .or. level < currentLevel) then
      call this%connections%set_mask(iposdiag, level)
    end if
    ! cross term
    ipos = this%connections%getjaindex(ifaceIdx, ifaceIdxNbr)
    currentLevel = this%connections%mask(ipos)
    if (currentLevel == 0 .or. level < currentLevel) then
      call this%connections%set_mask(ipos, level)
    end if

  end subroutine setMaskOnConnection

  !> @brief Get interface index from global cell
  !<
  function getInterfaceIndexByCell(this, cell) result(ifaceIdx)
    class(GridConnectionType), intent(inout) :: this !< this grid connection instance
    type(GlobalCellType), intent(in) :: cell !< the global cell to get the interface index for
    integer(I4B) :: ifaceIdx !< the index in the interface model
    ! local
    integer(I4B) :: offset, regionIdx

    offset = this%getRegionalModelOffset(cell%dmodel)
    regionIdx = offset + cell%index
    ifaceIdx = this%regionalToInterfaceIdxMap(regionIdx)
  end function getInterfaceIndexByCell

  !> @brief Get interface index from a model pointer and the local index
  !<
  function getInterfaceIndexByIndexModel(this, index, dist_model) result(ifaceIdx)
    class(GridConnectionType), intent(inout) :: this !< this grid connection instance
    integer(I4B) :: index !< the local cell index
    class(DistributedModelType), pointer :: dist_model !< the cell's model
    integer(I4B) :: ifaceIdx !< the index in the interface model
    ! local
    integer(I4B) :: offset, regionIdx

    offset = this%getRegionalModelOffset(dist_model)
    regionIdx = offset + index
    ifaceIdx = this%regionalToInterfaceIdxMap(regionIdx)
  end function getInterfaceIndexByIndexModel

  !> @brief Get the offset for a regional model
  !<
  function getRegionalModelOffset(this, model) result(offset)
    class(GridConnectionType), intent(inout) :: this !< this grid connection instance
    class(DistributedModelType), pointer :: model !< the model to get the offset for
    integer(I4B) :: offset !< the index offset in the regional domain
    ! local
    integer(I4B) :: im
    class(DistributedModelType), pointer :: modelInList
    offset = 0
    do im = 1, this%regionalModels%Count()
      modelInList => GetDistModelFromList(this%regionalModels, im)
      if (modelInList == model) then
        offset = this%regionalModelOffset(im)
        return
      end if
    end do

  end function getRegionalModelOffset

  !> @brief Allocate scalar data
  !<
  subroutine allocateScalars(this)
    use MemoryManagerModule, only: mem_allocate
    class(GridConnectionType) :: this !< this grid connection instance

    call mem_allocate(this%nrOfBoundaryCells, 'NRBNDCELLS', this%memoryPath)
    call mem_allocate(this%indexCount, 'IDXCOUNT', this%memoryPath)
    call mem_allocate(this%nrOfCells, 'NRCELLS', this%memoryPath)

  end subroutine allocateScalars

  !> @brief Sets the discretization (DISU) after all
  !! preprocessing by this grid connection has been done,
  !< this comes after disu_cr
  subroutine getDiscretization(this, disu)
    use ConnectionsModule
    use SparseModule, only: sparsematrix
    class(GridConnectionType) :: this !< the grid connection
    class(GwfDisuType), pointer :: disu !< the target disu object
    ! local
    integer(I4B) :: icell, nrOfCells, idx
    type(DistributedModelType), pointer :: dist_model
    real(DP) :: xglo, yglo

    ! the following is similar to dis_df
    nrOfCells = this%nrOfCells
    disu%nodes = nrOfCells
    disu%nodesuser = nrOfCells
    disu%nja = this%connections%nja

    call disu%allocate_arrays()
    ! these are otherwise allocated in dis%read_dimensions
    call disu%allocate_arrays_mem()

    ! fill data
    do icell = 1, nrOfCells
      idx = this%idxToGlobal(icell)%index
      disu%top(icell) = -huge(1.0_DP)
      disu%bot(icell) = -huge(1.0_DP)
      disu%area(icell) = -huge(1.0_DP)
    end do

    ! grid connections follow from GridConnection:
    disu%con => this%connections
    disu%njas = disu%con%njas

    ! copy cell x,y
    do icell = 1, nrOfCells
      idx = this%idxToGlobal(icell)%index
      dist_model => this%idxToGlobal(icell)%dmodel

      ! we are merging grids with possibly (likely) different origins,
      ! transform to global coordinates:
      call dis_transform_xy(dist_model%dis_xc(idx), dist_model%dis_yc(idx), &
                            dist_model%dis_xorigin, dist_model%dis_yorigin, &
                            dist_model%dis_angrot, xglo, yglo)

      ! NB: usernodes equals internal nodes for interface
      disu%cellxy(1, icell) = xglo
      disu%xc(icell) = xglo
      disu%cellxy(2, icell) = yglo
      disu%yc(icell) = yglo
    end do

    ! if vertices will be needed, it will look like this:
    !
    ! 1. determine total nr. of verts
    ! 2. allocate vertices list
    ! 3. create sparse
    ! 4. get vertex data per cell, add functions to base
    ! 5. add vertex (x,y) to list and connectivity to sparse
    ! 6. generate ia/ja from sparse

  end subroutine getDiscretization

  !> @brief Build interface map object for outside use
  subroutine buildInterfaceMap(this)
    use BaseModelModule, only: BaseModelType, GetBaseModelFromList
    use STLVecIntModule
    class(GridConnectionType) :: this !< this grid connection
    ! local
    integer(I4B) :: i, j, iloc, jloc
    integer(I4B) :: im, ix, mid, n
    integer(I4B) :: ipos, iposModel
<<<<<<< HEAD
    type(VectorInt) :: modelIds
    type(VectorInt) :: srcIdxTmp, tgtIdxTmp, signTmp
    class(DistributedExchangeType), pointer :: dist_exg
    class(DistributedModelType), pointer :: m1, m2
    type(InterfaceMapType), pointer :: imap
=======
    type(STLVecInt) :: modelIds
    type(STLVecInt) :: srcIdxTmp, tgtIdxTmp, signTmp
    class(DisConnExchangeType), pointer :: connEx
    integer(I4B), dimension(:), pointer, contiguous :: ia, ja
>>>>>>> 873a73fe

    allocate (this%interfaceMap)
    imap => this%interfaceMap

    ! first get the participating models
    call modelIds%init()
    do i = 1, this%nrOfCells
      if (.not. modelIds%contains(this%idxToGlobal(i)%dmodel%id)) then
        call modelIds%push_back(this%idxToGlobal(i)%dmodel%id)
      end if
    end do

    ! initialize the map
    call imap%init(modelIds%size, this%haloExchanges%size)

    ! for each model part of this interface, ...
    do im = 1, modelIds%size
      mid = modelIds%at(im)
      imap%model_ids(im) = mid
      imap%model_names(im) = get_model_name(mid)
      call srcIdxTmp%init()
      call tgtIdxTmp%init()

      ! store the node map for this model
      do i = 1, this%nrOfCells
        if (mid == this%idxToGlobal(i)%dmodel%id) then
          call srcIdxTmp%push_back(this%idxToGlobal(i)%index)
          call tgtIdxTmp%push_back(i)
        end if
      end do

      ! and copy into interface map
      allocate (imap%node_map(im)%src_idx(srcIdxTmp%size))
      allocate (imap%node_map(im)%tgt_idx(tgtIdxTmp%size))
      do i = 1, srcIdxTmp%size
        imap%node_map(im)%src_idx(i) = srcIdxTmp%at(i)
        imap%node_map(im)%tgt_idx(i) = tgtIdxTmp%at(i)
      end do

      call srcIdxTmp%destroy()
      call tgtIdxTmp%destroy()

      ! and for connections
      call srcIdxTmp%init()
      call tgtIdxTmp%init()

      ! store the connection map for this model
      do i = 1, this%nrOfCells
        if (mid /= this%idxToGlobal(i)%dmodel%id) cycle
        do ipos = this%connections%ia(i), this%connections%ia(i + 1) - 1
          j = this%connections%ja(ipos)
          if (mid /= this%idxToGlobal(j)%dmodel%id) cycle

          ! i and j are now in same model (mid)
          iloc = this%idxToGlobal(i)%index
          jloc = this%idxToGlobal(j)%index
          iposModel = getCSRIndex(iloc, jloc, &
                                  this%idxToGlobal(i)%dmodel%con_ia, &
                                  this%idxToGlobal(i)%dmodel%con_ja)
          call srcIdxTmp%push_back(iposModel)
          call tgtIdxTmp%push_back(ipos)
        end do
      end do

      ! copy into interface map
      allocate (imap%connection_map(im)%src_idx(srcIdxTmp%size))
      allocate (imap%connection_map(im)%tgt_idx(tgtIdxTmp%size))
      do i = 1, srcIdxTmp%size
        imap%connection_map(im)%src_idx(i) = srcIdxTmp%at(i)
        imap%connection_map(im)%tgt_idx(i) = tgtIdxTmp%at(i)
      end do

      call srcIdxTmp%destroy()
      call tgtIdxTmp%destroy()

    end do

    call modelIds%destroy()

    ! for each exchange that is part of this interface
    do ix = 1, this%haloExchanges%size

      ! all exchanges in this list should have at
      ! least one relevant connection for this map
      ! TODO_MJR: confirm this, really compressed??
      dist_exg => get_dist_exg(this%haloExchanges%at(ix))
      m1 => get_dist_model(dist_exg%model1_id)
      m2 => get_dist_model(dist_exg%model2_id)

      imap%exchange_ids(ix) = dist_exg%id
      imap%exchange_names(ix) = dist_exg%name

      call srcIdxTmp%init()
      call tgtIdxTmp%init()
      call signTmp%init()

      do n = 1, dist_exg%nexg
        i = this%getInterfaceIndex(dist_exg%nodem1(n), m1)
        j = this%getInterfaceIndex(dist_exg%nodem2(n), m2)
        if (i == -1 .or. j == -1) cycle ! not all exchange nodes are part of the interface
        ipos = this%connections%getjaindex(i, j)
        if (ipos == 0) then
          ! this can typically happen at corner points for a larger
          ! stencil (XT3D), when both i and j are included in the
          ! interface grid as leaf nodes, but their connection is not.
          ! (c.f. 'test_gwf_ifmod_mult_exg.py')
          cycle
        end if
        call srcIdxTmp%push_back(n)
        call tgtIdxTmp%push_back(ipos)
        call signTmp%push_back(1)

        ! and the reverse connection:
        call srcIdxTmp%push_back(n)
        call tgtIdxTmp%push_back(this%connections%isym(ipos))
        call signTmp%push_back(-1)
      end do

      allocate (imap%exchange_map(ix)%src_idx(srcIdxTmp%size))
      allocate (imap%exchange_map(ix)%tgt_idx(tgtIdxTmp%size))
      allocate (imap%exchange_map(ix)%sign(signTmp%size))
      do i = 1, srcIdxTmp%size
        imap%exchange_map(ix)%src_idx(i) = srcIdxTmp%at(i)
        imap%exchange_map(ix)%tgt_idx(i) = tgtIdxTmp%at(i)
        imap%exchange_map(ix)%sign(i) = signTmp%at(i)
      end do

      call srcIdxTmp%destroy()
      call tgtIdxTmp%destroy()
      call signTmp%destroy()

    end do

    ! set the primary exchange idx
    ! findloc cannot be used until gfortran 9...
    imap%prim_exg_idx = -1
    do i = 1, imap%nr_exchanges
      if (imap%exchange_names(i) == this%primaryExchange%name) then
        imap%prim_exg_idx = i
        exit
      end if
    end do

    ! TODO_MJR: compress the maps
    ! sanity check
    ! do i = 1, interfaceMap%nr_models
    !   if (size(interfaceMap%node_map(i)%src_idx) == 0) then
    !     write(*,*) 'Error: empty node map in interface for ', &
    !                this%primaryExchange%name
    !     call ustop()
    !   end if
    !   if (size(interfaceMap%connection_map(i)%src_idx) == 0) then
    !     write(*,*) 'Error: empty connection map in interface for ', &
    !                this%primaryExchange%name
    !     call ustop()
    !   end if
    ! end do
    ! do i = 1, interfaceMap%nr_exchanges
    !   if (size(interfaceMap%exchange_map(i)%src_idx) == 0) then
    !     write(*,*) 'Error: empty exchange map in interface for ', &
    !                this%primaryExchange%name
    !     call ustop()
    !   end if
    ! end do

  end subroutine buildInterfaceMap

  !> @brief Deallocate grid connection resources
  !<
  subroutine destroy(this)
    use MemoryManagerModule, only: mem_deallocate
    class(GridConnectionType) :: this !< this grid connection instance

    call mem_deallocate(this%nrOfBoundaryCells)
    call mem_deallocate(this%indexCount)
    call mem_deallocate(this%nrOfCells)

    ! arrays
    deallocate (this%idxToGlobal)
    deallocate (this%boundaryCells)
    deallocate (this%connectedCells)

    call mem_deallocate(this%idxToGlobalIdx)

  end subroutine destroy

  !> @brief Test if the connection between nodes within
  !< the same model is periodic
  function isPeriodic(this, n, m) result(periodic)
    class(GridConnectionType), intent(in) :: this !< this grid connection instance
    integer(I4B), intent(in) :: n !< first node of the connection
    integer(I4B), intent(in) :: m !< second node of the connection
    logical :: periodic !< true when periodic
    ! local
    integer(I4B) :: icell

    periodic = .false.
    do icell = 1, this%nrOfBoundaryCells
      if (.not. this%boundaryCells(icell)%cell%dmodel == &
          this%connectedCells(icell)%cell%dmodel) then
        cycle
      end if

      ! one way
      if (this%boundaryCells(icell)%cell%index == n) then
        if (this%connectedCells(icell)%cell%index == m) then
          periodic = .true.
          return
        end if
      end if
      ! or the other
      if (this%boundaryCells(icell)%cell%index == m) then
        if (this%connectedCells(icell)%cell%index == n) then
          periodic = .true.
          return
        end if
      end if

    end do

  end function

  !> @brief Helper function to get model names when ids are given
  !<
  function get_model_name(id) result(name)
    use ConstantsModule, only: LENMODELNAME
    use ListsModule, only: basemodellist
    use BaseModelModule, only: BaseModelType, GetBaseModelFromList
    use MemoryHelperModule, only: create_mem_path
    integer(I4B) :: id
    character(len=LENMODELNAME) :: name
    ! local
    class(BaseModelType), pointer :: model
    integer(I4B) :: im

    name = ''
    do im = 1, basemodellist%Count()
      model => GetBaseModelFromList(basemodellist, im)
      if (model%id == id) then
        name = model%name
        return
      end if
    end do

  end function get_model_name

end module GridConnectionModule<|MERGE_RESOLUTION|>--- conflicted
+++ resolved
@@ -21,7 +21,7 @@
   use InterfaceMapModule
   use BaseDisModule, only: dis_transform_xy
   use CsrUtilsModule
-  use VectorIntModule
+  use STLVecIntModule
   implicit none
   private
 
@@ -64,7 +64,7 @@
     integer(I4B), pointer :: nrOfBoundaryCells => null() !< nr of boundary cells with connection to another model
     type(CellWithNbrsType), dimension(:), pointer :: boundaryCells => null() !< cells on our side of the primary connections
     type(CellWithNbrsType), dimension(:), pointer :: connectedCells => null() !< cells on the neighbors side of the primary connection
-    type(VectorInt), pointer :: haloExchanges !< all exchanges that are potentially part of this interface
+    type(STLVecInt), pointer :: haloExchanges !< all exchanges that are potentially part of this interface
 
     integer(I4B), pointer :: nrOfCells => null() !< the total number of cells in the interface
     type(GlobalCellType), dimension(:), pointer :: idxToGlobal => null() !< a map from interface index to global coordinate
@@ -1039,19 +1039,12 @@
     ! local
     integer(I4B) :: i, j, iloc, jloc
     integer(I4B) :: im, ix, mid, n
-    integer(I4B) :: ipos, iposModel
-<<<<<<< HEAD
-    type(VectorInt) :: modelIds
-    type(VectorInt) :: srcIdxTmp, tgtIdxTmp, signTmp
+    integer(I4B) :: ipos, iposModel    
+    type(STLVecInt) :: modelIds
+    type(STLVecInt) :: srcIdxTmp, tgtIdxTmp, signTmp
     class(DistributedExchangeType), pointer :: dist_exg
     class(DistributedModelType), pointer :: m1, m2
     type(InterfaceMapType), pointer :: imap
-=======
-    type(STLVecInt) :: modelIds
-    type(STLVecInt) :: srcIdxTmp, tgtIdxTmp, signTmp
-    class(DisConnExchangeType), pointer :: connEx
-    integer(I4B), dimension(:), pointer, contiguous :: ia, ja
->>>>>>> 873a73fe
 
     allocate (this%interfaceMap)
     imap => this%interfaceMap
