! This is the numerical solution module.

module NumericalSolutionModule
  use KindModule, only: DP, I4B, LGP
  use TimerModule, only: code_timer
  use ConstantsModule, only: LINELENGTH, LENSOLUTIONNAME, LENPAKLOC, &
                             DPREC, DZERO, DEM20, DEM15, DEM6, &
                             DEM4, DEM3, DEM2, DEM1, DHALF, DONETHIRD, &
                             DONE, DTHREE, DEP3, DEP6, DEP20, DNODATA, &
                             TABLEFT, TABRIGHT, &
                             MNORMAL, MVALIDATE, &
                             LENMEMPATH
  use MemoryHelperModule, only: create_mem_path
  use TableModule, only: TableType, table_cr
  use GenericUtilitiesModule, only: is_same, sim_message, stop_with_error
  use VersionModule, only: IDEVELOPMODE
  use BaseModelModule, only: BaseModelType
  use BaseExchangeModule, only: BaseExchangeType
  use BaseSolutionModule, only: BaseSolutionType, AddBaseSolutionToList
  use ListModule, only: ListType
  use ListsModule, only: basesolutionlist
  use InputOutputModule, only: getunit
  use NumericalModelModule, only: NumericalModelType, &
                                  AddNumericalModelToList, &
                                  GetNumericalModelFromList
  use NumericalExchangeModule, only: NumericalExchangeType, &
                                     AddNumericalExchangeToList, &
                                     GetNumericalExchangeFromList
  use SparseModule, only: sparsematrix
  use SimVariablesModule, only: iout, isim_mode
  use SimStagesModule
  use BlockParserModule, only: BlockParserType
  use IMSLinearModule
<<<<<<< HEAD
=======
  use DistributedDataModule
  use MatrixBaseModule
  use VectorBaseModule
  use LinearSolverBaseModule
  use LinearSolverFactory, only: create_linear_solver
  use SparseMatrixModule ! TODO_MJR: temporary
>>>>>>> 873a73fe

  implicit none
  private

  public :: solution_create
  public :: NumericalSolutionType
  public :: GetNumericalSolutionFromList

  type, extends(BaseSolutionType) :: NumericalSolutionType
    character(len=LENMEMPATH) :: memoryPath !< the path for storing solution variables in the memory manager
    character(len=LINELENGTH) :: fname !< input file name
    character(len=16) :: solver_mode !< the type of solve: sequential, parallel, mayve block, etc.
    type(ListType), pointer :: modellist !< list of models in solution
    type(ListType), pointer :: exchangelist !< list of exchanges in solution
    integer(I4B), pointer :: id !< solution number
    integer(I4B), pointer :: iu !< input file unit
    real(DP), pointer :: ttform !< timer - total formulation time
    real(DP), pointer :: ttsoln !< timer - total solution time
    integer(I4B), pointer :: isymmetric => null() !< flag indicating if matrix symmetry is required
    integer(I4B), pointer :: neq => null() !< number of equations
    integer(I4B), pointer :: matrix_offset => null() !< offset of linear system when part of distributed solution
    class(LinearSolverBaseType), pointer :: linear_solver !< the linear solver for this solution
    class(MatrixBaseType), pointer :: system_matrix !< sparse A-matrix for the system of equations
    class(VectorBaseType), pointer :: vec_rhs !< the right-hand side vector
    class(VectorBaseType), pointer :: vec_x !< the dependent-variable vector
    real(DP), dimension(:), pointer, contiguous :: rhs => null() !< right-hand side vector values
    real(DP), dimension(:), pointer, contiguous :: x => null() !< dependent-variable vector values
    integer(I4B), dimension(:), pointer, contiguous :: active => null() !< active cell array
    real(DP), dimension(:), pointer, contiguous :: xtemp => null() !< temporary vector for previous dependent-variable iterate
    type(BlockParserType) :: parser !< block parser object
    !
    ! -- sparse matrix data
    real(DP), pointer :: theta => null() !< under-relaxation theta
    real(DP), pointer :: akappa => null() !< under-relaxation kappa
    real(DP), pointer :: gamma => null() !< under-relaxation gamma
    real(DP), pointer :: amomentum => null() !< under-relaxation momentum term
    real(DP), pointer :: breduc => null() !< backtracking reduction factor
    real(DP), pointer :: btol => null() !< backtracking tolerance
    real(DP), pointer :: res_lim => null() !< backtracking residual threshold
    real(DP), pointer :: dvclose => null() !< dependent-variable closure criteria
    real(DP), pointer :: bigchold => null() !< cooley under-relaxation weight
    real(DP), pointer :: bigch => null() !< under-relaxation maximum dependent-variable change
    real(DP), pointer :: relaxold => null() !< under-relaxation previous relaxation factor
    real(DP), pointer :: res_prev => null() !< previous L-2 norm
    real(DP), pointer :: res_new => null() !< current L-2 norm
    integer(I4B), pointer :: icnvg => null() !< convergence flag (1) non-convergence (0)
    integer(I4B), pointer :: itertot_timestep => null() !< total nr. of linear solves per call to sln_ca
    integer(I4B), pointer :: iouttot_timestep => null() !< total nr. of outer iterations per call to sln_ca
    integer(I4B), pointer :: itertot_sim => null() !< total nr. of inner iterations for simulation
    integer(I4B), pointer :: mxiter => null() !< maximum number of Picard iterations
    integer(I4B), pointer :: linmeth => null() !< linear acceleration method used
    integer(I4B), pointer :: nonmeth => null() !< under-relaxation method used
    integer(I4B), pointer :: numtrack => null() !< maximum number of backtracks
    integer(I4B), pointer :: iprims => null() !< solver print option
    integer(I4B), pointer :: ibflag => null() !< backtracking flag (1) on (0) off
    integer(I4B), dimension(:, :), pointer, contiguous :: lrch => null() !< location of the largest dependent-variable change at the end of a Picard iteration
    real(DP), dimension(:), pointer, contiguous :: hncg => null() !< largest dependent-variable change at the end of a Picard iteration
    real(DP), dimension(:), pointer, contiguous :: dxold => null() !< DBD under-relaxation previous dependent-variable change
    real(DP), dimension(:), pointer, contiguous :: deold => null() !< DBD under-relaxation dependent-variable change variable
    real(DP), dimension(:), pointer, contiguous :: wsave => null() !< DBD under-relaxation sign-change factor
    real(DP), dimension(:), pointer, contiguous :: hchold => null() !< DBD under-relaxation weighted dependent-variable change
    !
    ! -- convergence summary information
    character(len=31), dimension(:), pointer, contiguous :: caccel => null() !< convergence string
    integer(I4B), pointer :: icsvouterout => null() !< Picard iteration CSV output flag and file unit
    integer(I4B), pointer :: icsvinnerout => null() !< Inner iteration CSV output flag and file unit
    integer(I4B), pointer :: nitermax => null() !< maximum number of iterations in a time step (maxiter * maxinner)
    integer(I4B), pointer :: convnmod => null() !< number of models in the solution
    integer(I4B), dimension(:), pointer, contiguous :: convmodstart => null() !< pointer to the start of each model in the convmod* arrays
    integer(I4B), dimension(:), pointer, contiguous :: locdv => null() !< location of the maximum dependent-variable change in the solution
    integer(I4B), dimension(:), pointer, contiguous :: locdr => null() !< location of the maximum flow change in the solution
    integer(I4B), dimension(:), pointer, contiguous :: itinner => null() !< actual number of inner iterations in each Picard iteration
    integer(I4B), pointer, dimension(:, :), contiguous :: convlocdv => null() !< location of the maximum dependent-variable change in each model in the solution
    integer(I4B), pointer, dimension(:, :), contiguous :: convlocdr => null() !< location of the maximum flow change in each model in the solution
    real(DP), dimension(:), pointer, contiguous :: dvmax => null() !< maximum dependent-variable change in the solution
    real(DP), dimension(:), pointer, contiguous :: drmax => null() !< maximum flow change in the solution
    real(DP), pointer, dimension(:, :), contiguous :: convdvmax => null() !< maximum dependent-variable change in each model in the solution
    real(DP), pointer, dimension(:, :), contiguous :: convdrmax => null() !< maximum flow change in each model in the solution
    !
    ! -- pseudo-transient continuation
    integer(I4B), pointer :: iallowptc => null() !< flag indicating if ptc applied this time step
    integer(I4B), pointer :: iptcopt => null() !< option for how to calculate the initial PTC value (ptcdel0)
    integer(I4B), pointer :: iptcout => null() !< PTC output flag and file unit
    real(DP), pointer :: l2norm0 => null() !< L-2 norm at the start of the first Picard iteration
    real(DP), pointer :: ptcdel => null() !< PTC delta value
    real(DP), pointer :: ptcdel0 => null() !< initial PTC delta value
    real(DP), pointer :: ptcexp => null() !< PTC exponent
    real(DP), pointer :: ptcthresh => null() !< PTC threshold value (0.001)
    real(DP), pointer :: ptcrat => null() !< ratio of the PTC value and the minimum of the diagonal of AMAT used to determine if the PTC effect has decayed
    !
    ! -- adaptive time step
    real(DP), pointer :: atsfrac => null() !< adaptive time step faction
    !
    ! -- linear accelerator storage
    type(ImsLinearDataType), pointer :: imslinear => null() !< IMS linear acceleration object
    !
    ! -- sparse object
    type(sparsematrix) :: sparse !< sparse object
    !
    ! -- table objects
    type(TableType), pointer :: innertab => null() !< inner iteration table object
    type(TableType), pointer :: outertab => null() !< Picard iteration table object
    !
    ! -- for synchronization of exchanges
    class(*), pointer :: synchronize_ctx => null()
    procedure(synchronize_iface), pointer :: synchronize => null()

  contains
    procedure :: sln_df
    procedure :: sln_ar
    procedure :: sln_calculate_delt
    procedure :: sln_ad
    procedure :: sln_ot
    procedure :: sln_ca
    procedure :: sln_fp
    procedure :: sln_da
    procedure :: add_model
    procedure :: add_exchange
    procedure :: get_models
    procedure :: get_exchanges
    procedure :: save

    procedure, private :: sln_connect
    procedure, private :: sln_reset
    procedure, private :: sln_ls
    procedure, private :: sln_setouter
    procedure, private :: sln_backtracking
    procedure, private :: sln_backtracking_xupdate
    procedure, private :: sln_l2norm
    procedure, private :: sln_maxval
    procedure, private :: sln_calcdx
    procedure, private :: sln_underrelax
    procedure, private :: sln_outer_check
    procedure, private :: sln_get_loc
    procedure, private :: sln_get_nodeu
    procedure, private :: allocate_scalars
    procedure, private :: allocate_arrays
    procedure, private :: convergence_summary
    procedure, private :: csv_convergence_summary
    procedure, private :: sln_buildsystem
    procedure, private :: writeCSVHeader
    procedure, private :: writePTCInfoToFile

    ! Expose these for use through the BMI/XMI:
    procedure, public :: prepareSolve
    procedure, public :: solve
    procedure, public :: finalizeSolve

  end type NumericalSolutionType

  abstract interface
    subroutine synchronize_iface(solution, stage, ctx)
      import NumericalSolutionType
      import I4B
      class(NumericalSolutionType) :: solution
      integer(I4B) :: stage
      class(*), pointer :: ctx
    end subroutine synchronize_iface
  end interface

contains

!> @ brief Create a new solution
!!
!!  Create a new solution using the data in filename, assign this new
!!  solution an id number and store the solution in the basesolutionlist.
!!  Also open the filename for later reading.
!!
!<
  subroutine solution_create(filename, id)
    ! -- modules
    use SimVariablesModule, only: iout
    use InputOutputModule, only: getunit, openfile
    ! -- dummy variables
    character(len=*), intent(in) :: filename !< solution input file name
    integer(I4B), intent(in) :: id !< solution id
    ! -- local variables
    integer(I4B) :: inunit
    type(NumericalSolutionType), pointer :: solution => null()
    class(BaseSolutionType), pointer :: solbase => null()
    character(len=LENSOLUTIONNAME) :: solutionname
    !
    ! -- Create a new solution and add it to the basesolutionlist container
    allocate (solution)
    solbase => solution
    write (solutionname, '(a, i0)') 'SLN_', id
    !
    solution%name = solutionname
    solution%memoryPath = create_mem_path(solutionname)
    allocate (solution%modellist)
    allocate (solution%exchangelist)
    !
    call solution%allocate_scalars()
    !
    call AddBaseSolutionToList(basesolutionlist, solbase)
    !
    solution%id = id
    !
    ! -- Open solution input file for reading later after problem size is known
    !    Check to see if the file is already opened, which can happen when
    !    running in single model mode
    inquire (file=filename, number=inunit)

    if (inunit < 0) inunit = getunit()
    solution%iu = inunit
    write (iout, '(/a,a)') ' Creating solution: ', solution%name
    call openfile(solution%iu, iout, filename, 'IMS')
    !
    ! -- Initialize block parser
    call solution%parser%Initialize(solution%iu, iout)
    !
    ! -- return
    return
  end subroutine solution_create

  !> @ brief Allocate scalars
  !!
  !!  Allocate scalars for a new solution.
  !!
  !<
  subroutine allocate_scalars(this)
    ! -- modules
    use MemoryManagerModule, only: mem_allocate
    ! -- dummy variables
    class(NumericalSolutionType) :: this
    !
    ! -- allocate scalars
    call mem_allocate(this%id, 'ID', this%memoryPath)
    call mem_allocate(this%iu, 'IU', this%memoryPath)
    call mem_allocate(this%ttform, 'TTFORM', this%memoryPath)
    call mem_allocate(this%ttsoln, 'TTSOLN', this%memoryPath)
    call mem_allocate(this%isymmetric, 'ISYMMETRIC', this%memoryPath)
    call mem_allocate(this%neq, 'NEQ', this%memoryPath)
    call mem_allocate(this%matrix_offset, 'MATRIX_OFFSET', this%memoryPath)
    call mem_allocate(this%dvclose, 'DVCLOSE', this%memoryPath)
    call mem_allocate(this%bigchold, 'BIGCHOLD', this%memoryPath)
    call mem_allocate(this%bigch, 'BIGCH', this%memoryPath)
    call mem_allocate(this%relaxold, 'RELAXOLD', this%memoryPath)
    call mem_allocate(this%res_prev, 'RES_PREV', this%memoryPath)
    call mem_allocate(this%res_new, 'RES_NEW', this%memoryPath)
    call mem_allocate(this%icnvg, 'ICNVG', this%memoryPath)
    call mem_allocate(this%itertot_timestep, 'ITERTOT_TIMESTEP', this%memoryPath)
    call mem_allocate(this%iouttot_timestep, 'IOUTTOT_TIMESTEP', this%memoryPath)
    call mem_allocate(this%itertot_sim, 'INNERTOT_SIM', this%memoryPath)
    call mem_allocate(this%mxiter, 'MXITER', this%memoryPath)
    call mem_allocate(this%linmeth, 'LINMETH', this%memoryPath)
    call mem_allocate(this%nonmeth, 'NONMETH', this%memoryPath)
    call mem_allocate(this%iprims, 'IPRIMS', this%memoryPath)
    call mem_allocate(this%theta, 'THETA', this%memoryPath)
    call mem_allocate(this%akappa, 'AKAPPA', this%memoryPath)
    call mem_allocate(this%gamma, 'GAMMA', this%memoryPath)
    call mem_allocate(this%amomentum, 'AMOMENTUM', this%memoryPath)
    call mem_allocate(this%breduc, 'BREDUC', this%memoryPath)
    call mem_allocate(this%btol, 'BTOL', this%memoryPath)
    call mem_allocate(this%res_lim, 'RES_LIM', this%memoryPath)
    call mem_allocate(this%numtrack, 'NUMTRACK', this%memoryPath)
    call mem_allocate(this%ibflag, 'IBFLAG', this%memoryPath)
    call mem_allocate(this%icsvouterout, 'ICSVOUTEROUT', this%memoryPath)
    call mem_allocate(this%icsvinnerout, 'ICSVINNEROUT', this%memoryPath)
    call mem_allocate(this%nitermax, 'NITERMAX', this%memoryPath)
    call mem_allocate(this%convnmod, 'CONVNMOD', this%memoryPath)
    call mem_allocate(this%iallowptc, 'IALLOWPTC', this%memoryPath)
    call mem_allocate(this%iptcopt, 'IPTCOPT', this%memoryPath)
    call mem_allocate(this%iptcout, 'IPTCOUT', this%memoryPath)
    call mem_allocate(this%l2norm0, 'L2NORM0', this%memoryPath)
    call mem_allocate(this%ptcdel, 'PTCDEL', this%memoryPath)
    call mem_allocate(this%ptcdel0, 'PTCDEL0', this%memoryPath)
    call mem_allocate(this%ptcexp, 'PTCEXP', this%memoryPath)
    call mem_allocate(this%ptcthresh, 'PTCTHRESH', this%memoryPath)
    call mem_allocate(this%ptcrat, 'PTCRAT', this%memoryPath)
    call mem_allocate(this%atsfrac, 'ATSFRAC', this%memoryPath)
    !
    ! -- initialize scalars
    this%isymmetric = 0
    this%id = 0
    this%iu = 0
    this%ttform = DZERO
    this%ttsoln = DZERO
    this%neq = 0
    this%dvclose = DZERO
    this%bigchold = DZERO
    this%bigch = DZERO
    this%relaxold = DZERO
    this%res_prev = DZERO
    this%icnvg = 0
    this%itertot_timestep = 0
    this%iouttot_timestep = 0
    this%itertot_sim = 0
    this%mxiter = 0
    this%linmeth = 1
    this%nonmeth = 0
    this%iprims = 0
    this%theta = DONE
    this%akappa = DZERO
    this%gamma = DONE
    this%amomentum = DZERO
    this%breduc = DZERO
    this%btol = 0
    this%res_lim = DZERO
    this%numtrack = 0
    this%ibflag = 0
    this%icsvouterout = 0
    this%icsvinnerout = 0
    this%nitermax = 0
    this%convnmod = 0
    this%iallowptc = 1
    this%iptcopt = 0
    this%iptcout = 0
    this%l2norm0 = DZERO
    this%ptcdel = DZERO
    this%ptcdel0 = DZERO
    this%ptcexp = done
    this%ptcthresh = DEM3
    this%ptcrat = DZERO
    this%atsfrac = DONETHIRD
    !
    ! -- return
    return
  end subroutine allocate_scalars

  !> @ brief Allocate arrays
  !!
  !!  Allocate arrays for a new solution.
  !!
  !<
  subroutine allocate_arrays(this)
    ! -- modules
    use MemoryManagerModule, only: mem_allocate
    ! -- dummy variables
    class(NumericalSolutionType) :: this !< NumericalSolutionType instance
    ! -- local variables
    class(NumericalModelType), pointer :: mp => null()
    integer(I4B) :: i
    integer(I4B) :: ieq
    !
    ! -- initialize the number of models in the solution
    this%convnmod = this%modellist%Count()
    !
    ! -- allocate arrays
    call mem_allocate(this%active, this%neq, 'IACTIVE', this%memoryPath)
    call mem_allocate(this%xtemp, this%neq, 'XTEMP', this%memoryPath)
    call mem_allocate(this%dxold, this%neq, 'DXOLD', this%memoryPath)
    call mem_allocate(this%hncg, 0, 'HNCG', this%memoryPath)
    call mem_allocate(this%lrch, 3, 0, 'LRCH', this%memoryPath)
    call mem_allocate(this%wsave, 0, 'WSAVE', this%memoryPath)
    call mem_allocate(this%hchold, 0, 'HCHOLD', this%memoryPath)
    call mem_allocate(this%deold, 0, 'DEOLD', this%memoryPath)
    call mem_allocate(this%convmodstart, this%convnmod + 1, 'CONVMODSTART', &
                      this%memoryPath)
    call mem_allocate(this%locdv, this%convnmod, 'LOCDV', this%memoryPath)
    call mem_allocate(this%locdr, this%convnmod, 'LOCDR', this%memoryPath)
    call mem_allocate(this%itinner, 0, 'ITINNER', this%memoryPath)
    call mem_allocate(this%convlocdv, this%convnmod, 0, 'CONVLOCDV', &
                      this%memoryPath)
    call mem_allocate(this%convlocdr, this%convnmod, 0, 'CONVLOCDR', &
                      this%memoryPath)
    call mem_allocate(this%dvmax, this%convnmod, 'DVMAX', this%memoryPath)
    call mem_allocate(this%drmax, this%convnmod, 'DRMAX', this%memoryPath)
    call mem_allocate(this%convdvmax, this%convnmod, 0, 'CONVDVMAX', &
                      this%memoryPath)
    call mem_allocate(this%convdrmax, this%convnmod, 0, 'CONVDRMAX', &
                      this%memoryPath)
    !
    ! -- initialize allocated arrays
    do i = 1, this%neq
      this%xtemp(i) = DZERO
      this%dxold(i) = DZERO
      this%active(i) = 1 !default is active
    end do
    do i = 1, this%convnmod
      this%locdv(i) = 0
      this%locdr(i) = 0
      this%dvmax(i) = DZERO
      this%drmax(i) = DZERO
    end do
    !
    ! -- initialize convmodstart
    ieq = 1
    this%convmodstart(1) = ieq
    do i = 1, this%modellist%Count()
      mp => GetNumericalModelFromList(this%modellist, i)
      ieq = ieq + mp%neq
      this%convmodstart(i + 1) = ieq
    end do
    !
    ! -- return
    return
  end subroutine allocate_arrays

  !> @ brief Define the solution
  !!
  !!  Define a new solution. Must be called after the models and exchanges have
  !!  been added to solution. The order of the steps is (1) Allocate neq and nja,
  !!  (2) Assign model offsets and solution ids, (3) Allocate and initialize
  !!  the solution arrays, (4) Point each model's x and rhs arrays, and
  !!  (5) Initialize the sparsematrix instance
  !!
  !<
  subroutine sln_df(this)
    ! modules
    use MemoryManagerModule, only: mem_allocate
    use SimVariablesModule, only: simulation_mode, num_ranks
    ! -- dummy variables
    class(NumericalSolutionType) :: this !< NumericalSolutionType instance
    ! -- local variables
    class(NumericalModelType), pointer :: mp => null()
    integer(I4B) :: i
    integer(I4B), allocatable, dimension(:) :: rowmaxnnz
    integer(I4B) :: ncol, irow_start, irow_end
    integer(I4B) :: mod_offset
    !
    ! -- set sol id and determine nr. of equation in this solution
    do i = 1, this%modellist%Count()
      mp => GetNumericalModelFromList(this%modellist, i)
      call mp%set_idsoln(this%id)
      this%neq = this%neq + mp%neq
    end do
    !
    ! -- set up the (possibly parallel) linear system
    if (simulation_mode == 'PARALLEL' .and. num_ranks > 1) then
      this%solver_mode = 'PAR'
    else
      this%solver_mode = 'PAR'
    end if
    !
    this%linear_solver => create_linear_solver(this%solver_mode)
    this%system_matrix => this%linear_solver%create_matrix()
    this%vec_x => this%system_matrix%create_vector(this%neq, 'X', this%memoryPath)
    this%x => this%vec_x%get_array()
    this%vec_rhs => this%system_matrix%create_vector(this%neq, 'RHS', this%memoryPath)
    this%rhs => this%vec_rhs%get_array()
    !
    call this%vec_rhs%get_ownership_range(irow_start, irow_end)
    ncol = this%vec_rhs%get_size()
    !
    ! -- calculate and set offsets
    mod_offset = irow_start - 1
    this%matrix_offset = irow_start - 1
    do i = 1, this%modellist%Count()
      mp => GetNumericalModelFromList(this%modellist, i)
      call mp%set_moffset(mod_offset)
      mod_offset = mod_offset + mp%neq
    end do
    !
    ! -- Allocate and initialize solution arrays
    call this%allocate_arrays()
    !
    ! -- Go through each model and point x, ibound, and rhs to solution
    do i = 1, this%modellist%Count()
      mp => GetNumericalModelFromList(this%modellist, i)
      call mp%set_xptr(this%x, this%matrix_offset, 'X', this%name)
      call mp%set_rhsptr(this%rhs, this%matrix_offset, 'RHS', this%name)
      call mp%set_iboundptr(this%active, this%matrix_offset, 'IBOUND', this%name)
    end do
    !
    ! -- Create the sparsematrix instance
    allocate (rowmaxnnz(this%neq))
    do i = 1, this%neq
      rowmaxnnz(i) = 4
    end do
    call this%sparse%init(this%neq, ncol, rowmaxnnz)
    this%sparse%offset = this%matrix_offset
    deallocate (rowmaxnnz)
    !
    ! -- Assign connections, fill ia/ja, map connections
    call this%sln_connect()
    !
    ! -- return
    return
  end subroutine sln_df

  !> @ brief Allocate and read data
  !!
  !!  Allocate and read data for a solution.
  !!
  !<
  subroutine sln_ar(this)
    ! -- modules
    use MemoryManagerModule, only: mem_reallocate
    use SimVariablesModule, only: iout
    use SimModule, only: store_error, count_errors, deprecation_warning
    use InputOutputModule, only: getunit, openfile
    ! -- dummy variables
    class(NumericalSolutionType) :: this !< NumericalSolutionType instance
    ! -- local variables
    class(NumericalModelType), pointer :: mp => null()
    class(NumericalExchangeType), pointer :: cp => null()
    character(len=linelength) :: errmsg
    character(len=linelength) :: warnmsg
    character(len=linelength) :: keyword
    character(len=linelength) :: fname
    character(len=linelength) :: msg
    integer(I4B) :: i
    integer(I4B) :: im
    integer(I4B) :: ifdparam, mxvl, npp
    integer(I4B) :: ims_lin_type
    integer(I4B) :: ierr
    logical :: isfound, endOfBlock
    integer(I4B) :: ival
    real(DP) :: rval
    character(len=*), parameter :: fmtcsvout = &
      "(4x, 'CSV OUTPUT WILL BE SAVED TO FILE: ', a, &
      &/4x, 'OPENED ON UNIT: ', I7)"
    character(len=*), parameter :: fmtptcout = &
      "(4x, 'PTC OUTPUT WILL BE SAVED TO FILE: ', a, &
      &/4x, 'OPENED ON UNIT: ', I7)"
    character(len=*), parameter :: fmterrasym = &
      "(a,' **',a,'** PRODUCES AN ASYMMETRIC COEFFICIENT MATRIX, BUT THE       &
      &CONJUGATE GRADIENT METHOD WAS SELECTED. USE BICGSTAB INSTEAD. ')"
    !
    ! identify package and initialize.
    WRITE (IOUT, 1) this%iu
00001 FORMAT(1X, /1X, 'IMS -- ITERATIVE MODEL SOLUTION PACKAGE, VERSION 6', &
           ', 4/28/2017', /, 9X, 'INPUT READ FROM UNIT', I5)
    !
    ! -- initialize
    i = 1
    ifdparam = 1
    npp = 0
    mxvl = 0
    !
    ! -- get options block
    call this%parser%GetBlock('OPTIONS', isfound, ierr, &
                              supportOpenClose=.true., blockRequired=.false.)
    !
    ! -- parse options block if detected
    if (isfound) then
      write (iout, '(/1x,a)') 'PROCESSING IMS OPTIONS'
      do
        call this%parser%GetNextLine(endOfBlock)
        if (endOfBlock) exit
        call this%parser%GetStringCaps(keyword)
        select case (keyword)
        case ('PRINT_OPTION')
          call this%parser%GetStringCaps(keyword)
          if (keyword .eq. 'NONE') then
            this%iprims = 0
          else if (keyword .eq. 'SUMMARY') then
            this%iprims = 1
          else if (keyword .eq. 'ALL') then
            this%iprims = 2
          else
            write (errmsg, '(3a)') &
              'UNKNOWN IMS PRINT OPTION (', trim(keyword), ').'
            call store_error(errmsg)
          end if
        case ('COMPLEXITY')
          call this%parser%GetStringCaps(keyword)
          if (keyword .eq. 'SIMPLE') then
            ifdparam = 1
            WRITE (IOUT, 21)
          else if (keyword .eq. 'MODERATE') then
            ifdparam = 2
            WRITE (IOUT, 23)
          else if (keyword .eq. 'COMPLEX') then
            ifdparam = 3
            WRITE (IOUT, 25)
          else
            write (errmsg, '(3a)') &
              'UNKNOWN IMS COMPLEXITY OPTION (', trim(keyword), ').'
            call store_error(errmsg)
          end if
        case ('CSV_OUTER_OUTPUT')
          call this%parser%GetStringCaps(keyword)
          if (keyword == 'FILEOUT') then
            call this%parser%GetString(fname)
            this%icsvouterout = getunit()
            call openfile(this%icsvouterout, iout, fname, 'CSV_OUTER_OUTPUT', &
                          filstat_opt='REPLACE')
            write (iout, fmtcsvout) trim(fname), this%icsvouterout
          else
            write (errmsg, '(a)') 'OPTIONAL CSV_OUTER_OUTPUT '// &
              'KEYWORD MUST BE FOLLOWED BY FILEOUT'
            call store_error(errmsg)
          end if
        case ('CSV_INNER_OUTPUT')
          call this%parser%GetStringCaps(keyword)
          if (keyword == 'FILEOUT') then
            call this%parser%GetString(fname)
            this%icsvinnerout = getunit()
            call openfile(this%icsvinnerout, iout, fname, 'CSV_INNER_OUTPUT', &
                          filstat_opt='REPLACE')
            write (iout, fmtcsvout) trim(fname), this%icsvinnerout
          else
            write (errmsg, '(a)') 'OPTIONAL CSV_INNER_OUTPUT '// &
              'KEYWORD MUST BE FOLLOWED BY FILEOUT'
            call store_error(errmsg)
          end if
        case ('NO_PTC')
          call this%parser%GetStringCaps(keyword)
          select case (keyword)
          case ('ALL')
            ival = 0
            msg = 'ALL'
          case ('FIRST')
            ival = -1
            msg = 'THE FIRST'
          case default
            ival = 0
            msg = 'ALL'
          end select
          this%iallowptc = ival
          write (IOUT, '(1x,A)') 'PSEUDO-TRANSIENT CONTINUATION DISABLED FOR'// &
            ' '//trim(adjustl(msg))//' STRESS-PERIOD(S)'
        case ('ATS_OUTER_MAXIMUM_FRACTION')
          rval = this%parser%GetDouble()
          if (rval < DZERO .or. rval > DHALF) then
            write (errmsg, '(a,G0)') 'VALUE FOR ATS_OUTER_MAXIMUM_FRAC MUST BE &
              &BETWEEN 0 AND 0.5.  FOUND ', rval
            call store_error(errmsg)
          end if
          this%atsfrac = rval
          write (IOUT, '(1x,A,G0)') 'ADAPTIVE TIME STEP SETTING FOUND.  FRACTION &
            &OF OUTER MAXIMUM USED TO INCREASE OR DECREASE TIME STEP SIZE IS ',&
            &this%atsfrac
          !
          ! -- DEPRECATED OPTIONS
        case ('CSV_OUTPUT')
          call this%parser%GetStringCaps(keyword)
          if (keyword == 'FILEOUT') then
            call this%parser%GetString(fname)
            this%icsvouterout = getunit()
            call openfile(this%icsvouterout, iout, fname, 'CSV_OUTPUT', &
                          filstat_opt='REPLACE')
            write (iout, fmtcsvout) trim(fname), this%icsvouterout
            !
            ! -- create warning message
            write (warnmsg, '(a)') &
              'OUTER ITERATION INFORMATION WILL BE SAVED TO '//trim(fname)
            !
            ! -- create deprecation warning
            call deprecation_warning('OPTIONS', 'CSV_OUTPUT', '6.1.1', &
                                     warnmsg, this%parser%GetUnit())
          else
            write (errmsg, '(a)') 'OPTIONAL CSV_OUTPUT '// &
              'KEYWORD MUST BE FOLLOWED BY FILEOUT'
            call store_error(errmsg)
          end if
          !
          ! -- right now these are options that are only available in the
          !    development version and are not included in the documentation.
          !    These options are only available when IDEVELOPMODE in
          !    constants module is set to 1
        case ('DEV_PTC')
          call this%parser%DevOpt()
          this%iallowptc = 1
          write (IOUT, '(1x,A)') 'PSEUDO-TRANSIENT CONTINUATION ENABLED'
        case ('DEV_PTC_OUTPUT')
          call this%parser%DevOpt()
          this%iallowptc = 1
          call this%parser%GetStringCaps(keyword)
          if (keyword == 'FILEOUT') then
            call this%parser%GetString(fname)
            this%iptcout = getunit()
            call openfile(this%iptcout, iout, fname, 'PTC-OUT', &
                          filstat_opt='REPLACE')
            write (iout, fmtptcout) trim(fname), this%iptcout
          else
            write (errmsg, '(a)') &
              'OPTIONAL PTC_OUTPUT KEYWORD MUST BE FOLLOWED BY FILEOUT'
            call store_error(errmsg)
          end if
        case ('DEV_PTC_OPTION')
          call this%parser%DevOpt()
          this%iallowptc = 1
          this%iptcopt = 1
          write (IOUT, '(1x,A)') &
            'PSEUDO-TRANSIENT CONTINUATION USES BNORM AND L2NORM TO '// &
            'SET INITIAL VALUE'
        case ('DEV_PTC_EXPONENT')
          call this%parser%DevOpt()
          rval = this%parser%GetDouble()
          if (rval < DZERO) then
            write (errmsg, '(a)') 'PTC_EXPONENT MUST BE > 0.'
            call store_error(errmsg)
          else
            this%iallowptc = 1
            this%ptcexp = rval
            write (IOUT, '(1x,A,1x,g15.7)') &
              'PSEUDO-TRANSIENT CONTINUATION EXPONENT', this%ptcexp
          end if
        case ('DEV_PTC_THRESHOLD')
          call this%parser%DevOpt()
          rval = this%parser%GetDouble()
          if (rval < DZERO) then
            write (errmsg, '(a)') 'PTC_THRESHOLD MUST BE > 0.'
            call store_error(errmsg)
          else
            this%iallowptc = 1
            this%ptcthresh = rval
            write (IOUT, '(1x,A,1x,g15.7)') &
              'PSEUDO-TRANSIENT CONTINUATION THRESHOLD', this%ptcthresh
          end if
        case ('DEV_PTC_DEL0')
          call this%parser%DevOpt()
          rval = this%parser%GetDouble()
          if (rval < DZERO) then
            write (errmsg, '(a)') 'IMS sln_ar: PTC_DEL0 MUST BE > 0.'
            call store_error(errmsg)
          else
            this%iallowptc = 1
            this%ptcdel0 = rval
            write (IOUT, '(1x,A,1x,g15.7)') &
              'PSEUDO-TRANSIENT CONTINUATION INITIAL TIMESTEP', this%ptcdel0
          end if
        case default
          write (errmsg, '(a,2(1x,a))') &
            'UNKNOWN IMS OPTION  (', trim(keyword), ').'
          call store_error(errmsg)
        end select
      end do
      write (iout, '(1x,a)') 'END OF IMS OPTIONS'
    else
      write (iout, '(1x,a)') 'NO IMS OPTION BLOCK DETECTED.'
    end if

00021 FORMAT(1X, 'SIMPLE OPTION:', /, &
           1X, 'DEFAULT SOLVER INPUT VALUES FOR FAST SOLUTIONS')
00023 FORMAT(1X, 'MODERATE OPTION:', /, 1X, 'DEFAULT SOLVER', &
           ' INPUT VALUES REFLECT MODERETELY NONLINEAR MODEL')
00025 FORMAT(1X, 'COMPLEX OPTION:', /, 1X, 'DEFAULT SOLVER', &
           ' INPUT VALUES REFLECT STRONGLY NONLINEAR MODEL')

    !-------READ NONLINEAR ITERATION PARAMETERS AND LINEAR SOLVER SELECTION INDEX
    ! -- set default nonlinear parameters
    call this%sln_setouter(ifdparam)
    !
    ! -- get NONLINEAR block
    call this%parser%GetBlock('NONLINEAR', isfound, ierr, &
                              supportOpenClose=.true., blockRequired=.FALSE.)
    !
    ! -- parse NONLINEAR block if detected
    if (isfound) then
      write (iout, '(/1x,a)') 'PROCESSING IMS NONLINEAR'
      do
        call this%parser%GetNextLine(endOfBlock)
        if (endOfBlock) exit
        call this%parser%GetStringCaps(keyword)
        ! -- parse keyword
        select case (keyword)
        case ('OUTER_DVCLOSE')
          this%dvclose = this%parser%GetDouble()
        case ('OUTER_MAXIMUM')
          this%mxiter = this%parser%GetInteger()
        case ('UNDER_RELAXATION')
          call this%parser%GetStringCaps(keyword)
          ival = 0
          if (keyword == 'NONE') then
            ival = 0
          else if (keyword == 'SIMPLE') then
            ival = 1
          else if (keyword == 'COOLEY') then
            ival = 2
          else if (keyword == 'DBD') then
            ival = 3
          else
            write (errmsg, '(3a)') &
              'UNKNOWN UNDER_RELAXATION SPECIFIED (', trim(keyword), ').'
            call store_error(errmsg)
          end if
          this%nonmeth = ival
        case ('LINEAR_SOLVER')
          call this%parser%GetStringCaps(keyword)
          ival = 1
          if (keyword .eq. 'DEFAULT' .or. &
              keyword .eq. 'LINEAR') then
            ival = 1
          else
            write (errmsg, '(3a)') &
              'UNKNOWN LINEAR_SOLVER SPECIFIED (', trim(keyword), ').'
            call store_error(errmsg)
          end if
          this%linmeth = ival
        case ('UNDER_RELAXATION_THETA')
          this%theta = this%parser%GetDouble()
        case ('UNDER_RELAXATION_KAPPA')
          this%akappa = this%parser%GetDouble()
        case ('UNDER_RELAXATION_GAMMA')
          this%gamma = this%parser%GetDouble()
        case ('UNDER_RELAXATION_MOMENTUM')
          this%amomentum = this%parser%GetDouble()
        case ('BACKTRACKING_NUMBER')
          this%numtrack = this%parser%GetInteger()
          IF (this%numtrack > 0) this%ibflag = 1
        case ('BACKTRACKING_TOLERANCE')
          this%btol = this%parser%GetDouble()
        case ('BACKTRACKING_REDUCTION_FACTOR')
          this%breduc = this%parser%GetDouble()
        case ('BACKTRACKING_RESIDUAL_LIMIT')
          this%res_lim = this%parser%GetDouble()
          !
          ! -- deprecated variables
        case ('OUTER_HCLOSE')
          this%dvclose = this%parser%GetDouble()
          !
          ! -- create warning message
          write (warnmsg, '(a)') &
            'SETTING OUTER_DVCLOSE TO OUTER_HCLOSE VALUE'
          !
          ! -- create deprecation warning
          call deprecation_warning('NONLINEAR', 'OUTER_HCLOSE', '6.1.1', &
                                   warnmsg, this%parser%GetUnit())
        case ('OUTER_RCLOSEBND')
          !
          ! -- create warning message
          write (warnmsg, '(a)') &
            'OUTER_DVCLOSE IS USED TO EVALUATE PACKAGE CONVERGENCE'
          !
          ! -- create deprecation warning
          call deprecation_warning('NONLINEAR', 'OUTER_RCLOSEBND', '6.1.1', &
                                   warnmsg, this%parser%GetUnit())
        case default
          write (errmsg, '(3a)') &
            'UNKNOWN IMS NONLINEAR KEYWORD (', trim(keyword), ').'
          call store_error(errmsg)
        end select
      end do
      write (iout, '(1x,a)') 'END OF IMS NONLINEAR DATA'
    else
      if (IFDPARAM .EQ. 0) then
        write (errmsg, '(a)') 'NO IMS NONLINEAR BLOCK DETECTED.'
        call store_error(errmsg)
      end if
    end if
    !
    if (THIS%theta < DEM3) then
      this%theta = DEM3
    end if
    !
    ! -- backtracking should only be used if this%nonmeth > 0
    if (this%nonmeth < 1) then
      this%ibflag = 0
    end if
    !
    ! -- check that MXITER is greater than zero
    if (this%mxiter <= 0) then
      write (errmsg, '(a)') 'OUTER ITERATION NUMBER MUST BE > 0.'
      call store_error(errmsg)
    END IF
    !
    ! -- write under-relaxation option
    if (this%nonmeth > 0) then
      WRITE (IOUT, *) '**UNDER-RELAXATION WILL BE USED***'
      WRITE (IOUT, *)
    elseif (this%nonmeth == 0) then
      WRITE (IOUT, *) '***UNDER-RELAXATION WILL NOT BE USED***'
      WRITE (IOUT, *)
    else
      WRITE (errmsg, '(a)') &
        'INCORRECT VALUE FOR VARIABLE NONMETH WAS SPECIFIED.'
      call store_error(errmsg)
    end if
    !
    ! -- ensure gamma is > 0 for simple
    if (this%nonmeth == 1) then
      if (this%gamma == 0) then
        WRITE (errmsg, '(a)') &
          'GAMMA must be greater than zero if SIMPLE under-relaxation is used.'
        call store_error(errmsg)
      end if
    end if
     
    if (this%solver_mode == 'PAR') then
      this%linmeth = 2
    end if

    !
    ! -- call secondary subroutine to initialize and read linear
    !    solver parameters IMSLINEAR solver   
    if (this%linmeth == 1) then
      allocate (this%imslinear)
      WRITE (IOUT, *) '***IMS LINEAR SOLVER WILL BE USED***'
      call this%imslinear%imslinear_allocate(this%name, this%parser, IOUT, &
                                             this%iprims, this%mxiter, &
                                             ifdparam, ims_lin_type, &
                                             this%neq, this%system_matrix, &
                                             this%rhs, this%x, this%nitermax)
      if (ims_lin_type .eq. 1) then
        this%isymmetric = 1
      end if
    !
    ! -- incorrect linear solver flag
    else if (this%linmeth == 2) then
      call this%linear_solver%initialize(this%system_matrix)
      this%nitermax = this%linear_solver%nitermax
      this%isymmetric = 0
    ELSE
      WRITE (errmsg, '(a)') &
        'INCORRECT VALUE FOR LINEAR SOLUTION METHOD SPECIFIED.'
      call store_error(errmsg)
    END IF
    
    !
    ! -- write message about matrix symmetry
    if (this%isymmetric == 1) then
      write (iout, '(1x,a,/)') 'A symmetric matrix will be solved'
    else
      write (iout, '(1x,a,/)') 'An asymmetric matrix will be solved'
    end if
    !
    ! -- If CG, then go through each model and each exchange and check
    !    for asymmetry
    if (this%isymmetric == 1) then
      !
      ! -- Models
      do i = 1, this%modellist%Count()
        mp => GetNumericalModelFromList(this%modellist, i)
        if (mp%get_iasym() /= 0) then
          write (errmsg, fmterrasym) 'MODEL', trim(adjustl(mp%name))
          call store_error(errmsg)
        end if
      end do
      !
      ! -- Exchanges
      do i = 1, this%exchangelist%Count()
        cp => GetNumericalExchangeFromList(this%exchangelist, i)
        if (cp%get_iasym() /= 0) then
          write (errmsg, fmterrasym) 'EXCHANGE', trim(adjustl(cp%name))
          call store_error(errmsg)
        end if
      end do
      !
    end if
    !
    ! -- write solver data to output file
    !
    ! -- non-linear solver data
    WRITE (IOUT, 9002) this%dvclose, this%mxiter, &
      this%iprims, this%nonmeth, this%linmeth
    !
    ! -- standard outer iteration formats
9002 FORMAT(1X, 'OUTER ITERATION CONVERGENCE CRITERION    (DVCLOSE) = ', E15.6, &
           /1X, 'MAXIMUM NUMBER OF OUTER ITERATIONS        (MXITER) = ', I0, &
           /1X, 'SOLVER PRINTOUT INDEX                     (IPRIMS) = ', I0, &
           /1X, 'NONLINEAR ITERATION METHOD            (NONLINMETH) = ', I0, &
           /1X, 'LINEAR SOLUTION METHOD                   (LINMETH) = ', I0)
    !
    if (this%nonmeth == 1) then ! simple
      write (iout, 9003) this%gamma
    else if (this%nonmeth == 2) then ! cooley
      write (iout, 9004) this%gamma
    else if (this%nonmeth == 3) then ! delta bar delta
      write (iout, 9005) this%theta, this%akappa, this%gamma, this%amomentum
    end if
    !
    ! -- write backtracking information
    if (this%numtrack /= 0) write (iout, 9006) this%numtrack, this%btol, &
      this%breduc, this%res_lim
    !
    ! -- under-relaxation formats (simple, cooley, dbd)
9003 FORMAT(1X, 'UNDER-RELAXATION FACTOR                    (GAMMA) = ', E15.6)
9004 FORMAT(1X, 'UNDER-RELAXATION PREVIOUS HISTORY FACTOR   (GAMMA) = ', E15.6)
9005 FORMAT(1X, 'UNDER-RELAXATION WEIGHT REDUCTION FACTOR   (THETA) = ', E15.6, &
           /1X, 'UNDER-RELAXATION WEIGHT INCREASE INCREMENT (KAPPA) = ', E15.6, &
           /1X, 'UNDER-RELAXATION PREVIOUS HISTORY FACTOR   (GAMMA) = ', E15.6, &
           /1X, 'UNDER-RELAXATION MOMENTUM TERM         (AMOMENTUM) = ', E15.6)
    !
    ! -- backtracking formats
9006 FORMAT(1X, 'MAXIMUM NUMBER OF BACKTRACKS            (NUMTRACK) = ', I0, &
           /1X, 'BACKTRACKING TOLERANCE FACTOR               (BTOL) = ', E15.6, &
           /1X, 'BACKTRACKING REDUCTION FACTOR             (BREDUC) = ', E15.6, &
           /1X, 'BACKTRACKING RESIDUAL LIMIT              (RES_LIM) = ', E15.6)
    !
    ! -- linear solver data
    if (this%linmeth == 1) then
      call this%imslinear%imslinear_summary(this%mxiter)
    end if

    ! -- write summary of solver error messages
    ierr = count_errors()
    if (ierr > 0) then
      call this%parser%StoreErrorUnit()
    end if
    !
    ! reallocate space for nonlinear arrays and initialize
    call mem_reallocate(this%hncg, this%mxiter, 'HNCG', this%name)
    call mem_reallocate(this%lrch, 3, this%mxiter, 'LRCH', this%name)

    ! delta-bar-delta under-relaxation
    if (this%nonmeth == 3) then
      call mem_reallocate(this%wsave, this%neq, 'WSAVE', this%name)
      call mem_reallocate(this%hchold, this%neq, 'HCHOLD', this%name)
      call mem_reallocate(this%deold, this%neq, 'DEOLD', this%name)
      do i = 1, this%neq
        this%wsave(i) = DZERO
        this%hchold(i) = DZERO
        this%deold(i) = DZERO
      end do
    end if
    this%hncg = DZERO
    this%lrch = 0

    ! allocate space for saving solver convergence history
    if (this%iprims == 2 .or. this%icsvinnerout > 0) then
      this%nitermax = this%nitermax * this%mxiter
    else
      this%nitermax = 1
    end if

    allocate (this%caccel(this%nitermax))

    im = this%convnmod
    call mem_reallocate(this%itinner, this%nitermax, 'ITINNER', &
                        trim(this%name))
    call mem_reallocate(this%convlocdv, im, this%nitermax, 'CONVLOCDV', &
                        trim(this%name))
    call mem_reallocate(this%convlocdr, im, this%nitermax, 'CONVLOCDR', &
                        trim(this%name))
    call mem_reallocate(this%convdvmax, im, this%nitermax, 'CONVDVMAX', &
                        trim(this%name))
    call mem_reallocate(this%convdrmax, im, this%nitermax, 'CONVDRMAX', &
                        trim(this%name))
    do i = 1, this%nitermax
      this%itinner(i) = 0
      do im = 1, this%convnmod
        this%convlocdv(im, i) = 0
        this%convlocdr(im, i) = 0
        this%convdvmax(im, i) = DZERO
        this%convdrmax(im, i) = DZERO
      end do
    end do
    !
    ! -- check for numerical solution errors
    ierr = count_errors()
    if (ierr > 0) then
      call this%parser%StoreErrorUnit()
    end if
    !
    ! -- close ims input file
    call this%parser%Clear()
    !
    ! -- return
    return
  end subroutine sln_ar

  !> @ brief Calculate delt
  !!
  !!  Calculate time step length.
  !!
  !<
  subroutine sln_calculate_delt(this)
    ! -- modules
    use TdisModule, only: kstp, kper, delt
    use AdaptiveTimeStepModule, only: ats_submit_delt
    use ConstantsModule, only: DTWO, DTHREE
    ! -- dummy variables
    class(NumericalSolutionType) :: this !< NumericalSolutionType instance
    ! -- local variables
    integer(I4B) :: idir
    real(DP) :: delt_temp
    real(DP) :: fact_lower
    real(DP) :: fact_upper
    !
    ! -- increase or decrease delt based on kiter fraction.  atsfrac should be
    !    a value of about 1/3.  If the number of outer iterations is less than
    !    1/3 of mxiter, then increase step size.  If the number of outer
    !    iterations is greater than 2/3 of mxiter, then decrease step size.
    if (this%atsfrac > DZERO) then
      delt_temp = delt
      fact_lower = this%mxiter * this%atsfrac
      fact_upper = this%mxiter - fact_lower
      if (this%iouttot_timestep < int(fact_lower)) then
        ! -- increase delt according to tsfactats
        idir = 1
      else if (this%iouttot_timestep > int(fact_upper)) then
        ! -- decrease delt according to tsfactats
        idir = -1
      else
        ! -- do not change delt
        idir = 0
      end if
      !
      ! -- submit stable dt for upcoming step
      call ats_submit_delt(kstp, kper, delt_temp, this%memoryPath, idir=idir)
    end if
    !
    return
  end subroutine sln_calculate_delt

  !> @ brief Advance solution
  !!
  !!  Advance solution.
  !!
  !<
  subroutine sln_ad(this)
    ! -- modules
    use TdisModule, only: kstp, kper
    ! -- dummy variables
    class(NumericalSolutionType) :: this !< NumericalSolutionType instance
    !
    ! -- write headers to CSV file
    if (kper == 1 .and. kstp == 1) then
      call this%writeCSVHeader()
    end if

    ! write PTC info on models to iout
    call this%writePTCInfoToFile(kper)

    ! reset convergence flag and inner solve counter
    this%icnvg = 0
    this%itertot_timestep = 0
    this%iouttot_timestep = 0

    return
  end subroutine sln_ad

  !> @ brief Output solution
  !!
  !!  Output solution data. Currently does nothing.
  !!
  !<
  subroutine sln_ot(this)
    ! -- dummy variables
    class(NumericalSolutionType) :: this !< NumericalSolutionType instance
    !
    ! -- Nothing to do here
    !
    ! -- return
    return
  end subroutine sln_ot

  !> @ brief Finalize solution
  !!
  !!  Finalize a solution.
  !!
  !<
  subroutine sln_fp(this)
    ! -- dummy variables
    class(NumericalSolutionType) :: this !< NumericalSolutionType instance
    !
    ! -- write timer output
    if (IDEVELOPMODE == 1 .and. this%linmeth == 1) then
      write (this%imslinear%iout, '(//1x,a,1x,a,1x,a)') &
        'Solution', trim(adjustl(this%name)), 'summary'
      write (this%imslinear%iout, "(1x,70('-'))")
      write (this%imslinear%iout, '(1x,a,1x,g0,1x,a)') &
        'Total formulate time: ', this%ttform, 'seconds'
      write (this%imslinear%iout, '(1x,a,1x,g0,1x,a,/)') &
        'Total solution time:  ', this%ttsoln, 'seconds'
    end if
    !
    ! -- return
    return
  end subroutine sln_fp

  !> @ brief Deallocate solution
  !!
  !!  Deallocate a solution.
  !!
  !<
  subroutine sln_da(this)
    ! -- modules
    use MemoryManagerModule, only: mem_deallocate
    ! -- dummy variables
    class(NumericalSolutionType) :: this !< NumericalSolutionType instance
    !
    ! -- IMSLinearModule
    if (this%linmeth == 1) then
      call this%imslinear%imslinear_da()
      deallocate (this%imslinear)
    end if
    !
    ! -- lists
    call this%modellist%Clear()
    call this%exchangelist%Clear()
    deallocate (this%modellist)
    deallocate (this%exchangelist)

    call this%system_matrix%destroy()
    deallocate (this%system_matrix)
    call this%vec_x%destroy()
    deallocate(this%vec_x)
    call this%vec_rhs%destroy()
    deallocate(this%vec_rhs)

    !
    ! -- character arrays
    deallocate (this%caccel)
    !
    ! -- inner iteration table object
    if (associated(this%innertab)) then
      call this%innertab%table_da()
      deallocate (this%innertab)
      nullify (this%innertab)
    end if
    !
    ! -- outer iteration table object
    if (associated(this%outertab)) then
      call this%outertab%table_da()
      deallocate (this%outertab)
      nullify (this%outertab)
    end if
    !
    ! -- arrays    
    call mem_deallocate(this%active)
    call mem_deallocate(this%xtemp)
    call mem_deallocate(this%dxold)
    call mem_deallocate(this%hncg)
    call mem_deallocate(this%lrch)
    call mem_deallocate(this%wsave)
    call mem_deallocate(this%hchold)
    call mem_deallocate(this%deold)
    call mem_deallocate(this%convmodstart)
    call mem_deallocate(this%locdv)
    call mem_deallocate(this%locdr)
    call mem_deallocate(this%itinner)
    call mem_deallocate(this%convlocdv)
    call mem_deallocate(this%convlocdr)
    call mem_deallocate(this%dvmax)
    call mem_deallocate(this%drmax)
    call mem_deallocate(this%convdvmax)
    call mem_deallocate(this%convdrmax)
    !
    ! -- Scalars
    call mem_deallocate(this%id)
    call mem_deallocate(this%iu)
    call mem_deallocate(this%ttform)
    call mem_deallocate(this%ttsoln)
    call mem_deallocate(this%isymmetric)
    call mem_deallocate(this%neq)
    call mem_deallocate(this%matrix_offset)
    call mem_deallocate(this%dvclose)
    call mem_deallocate(this%bigchold)
    call mem_deallocate(this%bigch)
    call mem_deallocate(this%relaxold)
    call mem_deallocate(this%res_prev)
    call mem_deallocate(this%res_new)
    call mem_deallocate(this%icnvg)
    call mem_deallocate(this%itertot_timestep)
    call mem_deallocate(this%iouttot_timestep)
    call mem_deallocate(this%itertot_sim)
    call mem_deallocate(this%mxiter)
    call mem_deallocate(this%linmeth)
    call mem_deallocate(this%nonmeth)
    call mem_deallocate(this%iprims)
    call mem_deallocate(this%theta)
    call mem_deallocate(this%akappa)
    call mem_deallocate(this%gamma)
    call mem_deallocate(this%amomentum)
    call mem_deallocate(this%breduc)
    call mem_deallocate(this%btol)
    call mem_deallocate(this%res_lim)
    call mem_deallocate(this%numtrack)
    call mem_deallocate(this%ibflag)
    call mem_deallocate(this%icsvouterout)
    call mem_deallocate(this%icsvinnerout)
    call mem_deallocate(this%nitermax)
    call mem_deallocate(this%convnmod)
    call mem_deallocate(this%iallowptc)
    call mem_deallocate(this%iptcopt)
    call mem_deallocate(this%iptcout)
    call mem_deallocate(this%l2norm0)
    call mem_deallocate(this%ptcdel)
    call mem_deallocate(this%ptcdel0)
    call mem_deallocate(this%ptcexp)
    call mem_deallocate(this%ptcthresh)
    call mem_deallocate(this%ptcrat)
    call mem_deallocate(this%atsfrac)
    !
    ! -- return
    return
  end subroutine sln_da

  !> @ brief Solve solution
  !!
  !!  Solve the models in this solution for kper and kstp.
  !!
  !<
  subroutine sln_ca(this, isgcnvg, isuppress_output)
    ! -- dummy variables
    class(NumericalSolutionType) :: this !< NumericalSolutionType instance
    integer(I4B), intent(inout) :: isgcnvg !< solution group convergence flag
    integer(I4B), intent(in) :: isuppress_output !< flag for suppressing output
    ! -- local variables
    class(NumericalModelType), pointer :: mp => null()
    character(len=LINELENGTH) :: line
    character(len=LINELENGTH) :: fmt
    integer(I4B) :: im
    integer(I4B) :: kiter ! non-linear iteration counter
! ------------------------------------------------------------------------------

    ! advance the models, exchanges, and solution
    call this%prepareSolve()

    select case (isim_mode)
    case (MVALIDATE)
      line = 'mode="validation" -- Skipping matrix assembly and solution.'
      fmt = "(/,1x,a,/)"
      do im = 1, this%modellist%Count()
        mp => GetNumericalModelFromList(this%modellist, im)
        call mp%model_message(line, fmt=fmt)
      end do
    case (MNORMAL)
      ! nonlinear iteration loop for this solution
      outerloop: do kiter = 1, this%mxiter

        ! perform a single iteration
        call this%solve(kiter)

        ! exit if converged
        if (this%icnvg == 1) then
          exit outerloop
        end if

      end do outerloop

      ! finish up, write convergence info, CSV file, budgets and flows, ...
      call this%finalizeSolve(kiter, isgcnvg, isuppress_output)
    end select
    !
    ! -- return
    return

  end subroutine sln_ca

  !> @ brief CSV header
  !!
  !!  Write header for solver output to comma-separated value files.
  !!
  !<
  subroutine writeCSVHeader(this)
    class(NumericalSolutionType) :: this !< NumericalSolutionType instance
    ! local variables
    integer(I4B) :: im
    class(NumericalModelType), pointer :: mp => null()
    !
    ! -- outer iteration csv header
    if (this%icsvouterout > 0) then
      write (this%icsvouterout, '(*(G0,:,","))') &
        'total_inner_iterations', 'totim', 'kper', 'kstp', 'nouter', &
        'inner_iterations', 'solution_outer_dvmax', &
        'solution_outer_dvmax_model', 'solution_outer_dvmax_package', &
        'solution_outer_dvmax_node'
    end if
    !
    ! -- inner iteration csv header
    if (this%icsvinnerout > 0) then
      write (this%icsvinnerout, '(*(G0,:,","))', advance='NO') &
        'total_inner_iterations', 'totim', 'kper', 'kstp', 'nouter', &
        'ninner', 'solution_inner_dvmax', 'solution_inner_dvmax_model', &
        'solution_inner_dvmax_node'
      write (this%icsvinnerout, '(*(G0,:,","))', advance='NO') &
        '', 'solution_inner_drmax', 'solution_inner_drmax_model', &
        'solution_inner_drmax_node', 'solution_inner_alpha'
      if (this%imslinear%ilinmeth == 2) then
        write (this%icsvinnerout, '(*(G0,:,","))', advance='NO') &
          '', 'solution_inner_omega'
      end if
      ! -- check for more than one model
      if (this%convnmod > 1) then
        do im = 1, this%modellist%Count()
          mp => GetNumericalModelFromList(this%modellist, im)
          write (this%icsvinnerout, '(*(G0,:,","))', advance='NO') &
            '', trim(adjustl(mp%name))//'_inner_dvmax', &
            trim(adjustl(mp%name))//'_inner_dvmax_node', &
            trim(adjustl(mp%name))//'_inner_drmax', &
            trim(adjustl(mp%name))//'_inner_drmax_node'
        end do
      end if
      write (this%icsvinnerout, '(a)') ''
    end if
    !
    ! -- return
    return
  end subroutine writeCSVHeader

  !> @ brief PTC header
  !!
  !!  Write header for pseudo-transient continuation information to a file.
  !!
  !<
  subroutine writePTCInfoToFile(this, kper)
    ! -- dummy variables
    class(NumericalSolutionType) :: this !< NumericalSolutionType instance
    integer(I4B), intent(in) :: kper !< current stress period number
    ! -- local variable
    integer(I4B) :: n, im, iallowptc, iptc
    class(NumericalModelType), pointer :: mp => null()

    ! -- determine if PTC will be used in any model
    n = 1
    do im = 1, this%modellist%Count()
      mp => GetNumericalModelFromList(this%modellist, im)
      call mp%model_ptcchk(iptc)
      !
      ! -- set iallowptc
      ! -- no_ptc_option is FIRST
      if (this%iallowptc < 0) then
        if (kper > 1) then
          iallowptc = 1
        else
          iallowptc = 0
        end if
        ! -- no_ptc_option is ALL (0) or using PTC (1)
      else
        iallowptc = this%iallowptc
      end if
      iptc = iptc * iallowptc
      if (iptc /= 0) then
        if (n == 1) then
          write (iout, '(//)')
          n = 0
        end if
        write (iout, '(1x,a,1x,i0,1x,3a)') &
          'PSEUDO-TRANSIENT CONTINUATION WILL BE APPLIED TO MODEL', im, '("', &
          trim(adjustl(mp%name)), '") DURING THIS TIME STEP'
      end if
    end do

  end subroutine writePTCInfoToFile

  !> @ brief prepare to solve
  !!
  !!  Prepare for the system solve by advancing the simulation.
  !!
  !<
  subroutine prepareSolve(this)
    ! -- dummy variables
    class(NumericalSolutionType) :: this !< NumericalSolutionType instance
    ! -- local variables
    integer(I4B) :: ic
    integer(I4B) :: im
    class(NumericalExchangeType), pointer :: cp => null()
    class(NumericalModelType), pointer :: mp => null()

    ! synchronize for AD
    call this%synchronize(STG_BEFORE_AD, this%synchronize_ctx)

    ! -- Exchange advance
    do ic = 1, this%exchangelist%Count()
      cp => GetNumericalExchangeFromList(this%exchangelist, ic)
      call cp%exg_ad()
    end do

    ! -- Model advance
    do im = 1, this%modellist%Count()
      mp => GetNumericalModelFromList(this%modellist, im)
      call mp%model_ad()
    end do

    ! advance solution
    call this%sln_ad()

  end subroutine prepareSolve

  !> @ brief Build and solve the simulation
  !!
  !! Builds and solve the system for this numerical solution.
  !! It roughly consists of the following steps
  !! (1) backtracking, (2) reset amat and rhs (3) calculate matrix
  !! terms (*_cf), (4) add coefficients to matrix (*_fc), (6) newton-raphson,
  !! (6) PTC, (7) linear solve, (8) convergence checks, (9) write output,
  !! and (10) underrelaxation
  !!
  !<
  subroutine solve(this, kiter)
    ! -- modules
    use TdisModule, only: kstp, kper, totim
    ! -- dummy variables
    class(NumericalSolutionType) :: this !< NumericalSolutionType instance
    integer(I4B), intent(in) :: kiter !< Picard iteration number
    ! -- local variables
    class(NumericalModelType), pointer :: mp => null()
    class(NumericalExchangeType), pointer :: cp => null()
    character(len=LINELENGTH) :: title
    character(len=LINELENGTH) :: tag
    character(len=LINELENGTH) :: line
    character(len=LENPAKLOC) :: cmod
    character(len=LENPAKLOC) :: cpak
    character(len=LENPAKLOC) :: cpakout
    character(len=LENPAKLOC) :: strh
    character(len=25) :: cval
    character(len=7) :: cmsg
    integer(I4B) :: ic
    integer(I4B) :: im
    integer(I4B) :: icsv0
    integer(I4B) :: kcsv0
    integer(I4B) :: ntabrows
    integer(I4B) :: ntabcols
    integer(I4B) :: i0, i1
    integer(I4B) :: itestmat, n
    integer(I4B) :: iter
    integer(I4B) :: inewtonur
    integer(I4B) :: locmax_nur
    integer(I4B) :: iend
    integer(I4B) :: icnvgmod
    integer(I4B) :: iptc
    integer(I4B) :: nodeu
    integer(I4B) :: ipak
    integer(I4B) :: ipos0
    integer(I4B) :: ipos1
    real(DP) :: dxmax_nur
    real(DP) :: dxmax
    real(DP) :: ptcf
    real(DP) :: ttform
    real(DP) :: ttsoln
    real(DP) :: dpak
    real(DP) :: outer_hncg
    !
    ! -- initialize local variables
    icsv0 = max(1, this%itertot_sim + 1)
    kcsv0 = max(1, this%itertot_timestep + 1)
    !
    ! -- create header for outer iteration table
    if (this%iprims > 0) then
      if (.not. associated(this%outertab)) then
        !
        ! -- create outer iteration table
        ! -- table dimensions
        ntabrows = 1
        ntabcols = 6
        if (this%numtrack > 0) then
          ntabcols = ntabcols + 4
        end if
        !
        ! -- initialize table and define columns
        title = trim(this%memoryPath)//' OUTER ITERATION SUMMARY'
        call table_cr(this%outertab, this%name, title)
        call this%outertab%table_df(ntabrows, ntabcols, iout, &
                                    finalize=.FALSE.)
        tag = 'OUTER ITERATION STEP'
        call this%outertab%initialize_column(tag, 25, alignment=TABLEFT)
        tag = 'OUTER ITERATION'
        call this%outertab%initialize_column(tag, 10, alignment=TABRIGHT)
        tag = 'INNER ITERATION'
        call this%outertab%initialize_column(tag, 10, alignment=TABRIGHT)
        if (this%numtrack > 0) then
          tag = 'BACKTRACK FLAG'
          call this%outertab%initialize_column(tag, 10, alignment=TABRIGHT)
          tag = 'BACKTRACK ITERATIONS'
          call this%outertab%initialize_column(tag, 10, alignment=TABRIGHT)
          tag = 'INCOMING RESIDUAL'
          call this%outertab%initialize_column(tag, 15, alignment=TABRIGHT)
          tag = 'OUTGOING RESIDUAL'
          call this%outertab%initialize_column(tag, 15, alignment=TABRIGHT)
        end if
        tag = 'MAXIMUM CHANGE'
        call this%outertab%initialize_column(tag, 15, alignment=TABRIGHT)
        tag = 'STEP SUCCESS'
        call this%outertab%initialize_column(tag, 7, alignment=TABRIGHT)
        tag = 'MAXIMUM CHANGE MODEL-(CELLID) OR MODEL-PACKAGE-(NUMBER)'
        call this%outertab%initialize_column(tag, 34, alignment=TABRIGHT)
      end if
    end if
    !
    ! -- backtracking
    if (this%numtrack > 0) then
      call this%sln_backtracking(mp, cp, kiter)
    end if

    call code_timer(0, ttform, this%ttform)

    ! (re)build the solution matrix
    call this%sln_buildsystem(kiter, inewton=1)

    !
    ! -- Calculate pseudo-transient continuation factor for each model
    iptc = 0
    ptcf = DZERO
    do im = 1, this%modellist%Count()
      mp => GetNumericalModelFromList(this%modellist, im)
      call mp%model_ptc(kiter, this%neq, this%system_matrix, &
                        this%x, this%rhs, iptc, ptcf)
    end do
    !
    ! -- Add model Newton-Raphson terms to solution
    do im = 1, this%modellist%Count()
      mp => GetNumericalModelFromList(this%modellist, im)
      call mp%model_nr(kiter, this%system_matrix, 1)
    end do
    call code_timer(1, ttform, this%ttform)
    !
    ! -- linear solve
    call code_timer(0, ttsoln, this%ttsoln)
    CALL this%sln_ls(kiter, kstp, kper, iter, iptc, ptcf)
    call code_timer(1, ttsoln, this%ttsoln)
    !
    ! -- increment counters storing the total number of linear and
    !    non-linear iterations for this timestep and the total
    !    number of linear iterations for all timesteps
    this%itertot_timestep = this%itertot_timestep + iter
    this%iouttot_timestep = this%iouttot_timestep + 1
    this%itertot_sim = this%itertot_sim + iter
    !
    ! -- save matrix to a file
    !    to enable set itestmat to 1 and recompile
    !-------------------------------------------------------
    itestmat = 0
    if (itestmat /= 0) then
      open (99, file='sol_MF6.TXT')
      WRITE (99, *) 'MATRIX SOLUTION FOLLOWS'
      WRITE (99, '(10(I8,G15.4))') (n, this%x(N), N=1, this%NEQ)
      close (99)
      call stop_with_error()
    end if
    !-------------------------------------------------------
    !
    ! -- check convergence of solution
    call this%sln_outer_check(this%hncg(kiter), this%lrch(1, kiter))
    if (this%icnvg /= 0) then
      this%icnvg = 0
      if (abs(this%hncg(kiter)) <= this%dvclose) then
        this%icnvg = 1
      end if
    end if
    !
    ! -- set failure flag
    if (this%icnvg == 0) then
      cmsg = ' '
    else
      cmsg = '*'
    end if
    !
    ! -- set flag if this is the last outer iteration
    iend = 0
    if (kiter == this%mxiter) then
      iend = 1
    end if
    !
    ! -- Additional convergence check for pseudo-transient continuation
    !    term. Evaluate if the ptc value added to the diagonal has
    !    decayed sufficiently.
    if (iptc > 0) then
      if (this%icnvg /= 0) then
        if (this%ptcrat > this%ptcthresh) then
          this%icnvg = 0
          cmsg = trim(cmsg)//'PTC'
          if (iend /= 0) then
            write (line, '(a)') &
              'PSEUDO-TRANSIENT CONTINUATION CAUSED CONVERGENCE FAILURE'
            call sim_message(line)
          end if
        end if
      end if
    end if
    !
    ! -- write maximum dependent-variable change from linear solver to list file
    if (this%iprims > 0) then
      cval = 'Model'
      call this%sln_get_loc(this%lrch(1, kiter), strh)
      !
      ! -- add data to outertab
      call this%outertab%add_term(cval)
      call this%outertab%add_term(kiter)
      call this%outertab%add_term(iter)
      if (this%numtrack > 0) then
        call this%outertab%add_term(' ')
        call this%outertab%add_term(' ')
        call this%outertab%add_term(' ')
        call this%outertab%add_term(' ')
      end if
      call this%outertab%add_term(this%hncg(kiter))
      call this%outertab%add_term(cmsg)
      call this%outertab%add_term(trim(strh))
    end if
    !
    ! -- Additional convergence check for exchanges
    do ic = 1, this%exchangelist%Count()
      cp => GetNumericalExchangeFromList(this%exchangelist, ic)
      call cp%exg_cc(this%icnvg)
    end do
    !
    ! -- additional convergence check for model packages
    icnvgmod = this%icnvg
    cpak = ' '
    ipak = 0
    dpak = DZERO
    do im = 1, this%modellist%Count()
      mp => GetNumericalModelFromList(this%modellist, im)
      call mp%get_mcellid(0, cmod)
      call mp%model_cc(this%itertot_sim, kiter, iend, icnvgmod, &
                       cpak, ipak, dpak)
      if (ipak /= 0) then
        ipos0 = index(cpak, '-', back=.true.)
        ipos1 = len_trim(cpak)
        write (cpakout, '(a,a,"-(",i0,")",a)') &
          trim(cmod), cpak(1:ipos0 - 1), ipak, cpak(ipos0:ipos1)
      else
        cpakout = ' '
      end if
    end do
    !
    ! -- evaluate package convergence
    if (abs(dpak) > this%dvclose) then
      this%icnvg = 0
      ! -- write message to stdout
      if (iend /= 0) then
        write (line, '(3a)') &
          'PACKAGE (', trim(cpakout), ') CAUSED CONVERGENCE FAILURE'
        call sim_message(line)
      end if
    end if
    !
    ! -- write maximum change in package convergence check
    if (this%iprims > 0) then
      cval = 'Package'
      if (this%icnvg /= 1) then
        cmsg = ' '
      else
        cmsg = '*'
      end if
      if (len_trim(cpakout) > 0) then
        !
        ! -- add data to outertab
        call this%outertab%add_term(cval)
        call this%outertab%add_term(kiter)
        call this%outertab%add_term(' ')
        if (this%numtrack > 0) then
          call this%outertab%add_term(' ')
          call this%outertab%add_term(' ')
          call this%outertab%add_term(' ')
          call this%outertab%add_term(' ')
        end if
        call this%outertab%add_term(dpak)
        call this%outertab%add_term(cmsg)
        call this%outertab%add_term(cpakout)
      end if
    end if
    !
    ! -- under-relaxation - only done if convergence not achieved
    if (this%icnvg /= 1) then
      if (this%nonmeth > 0) then
        call this%sln_underrelax(kiter, this%hncg(kiter), this%neq, &
                                 this%active, this%x, this%xtemp)
      else
        call this%sln_calcdx(this%neq, this%active, &
                             this%x, this%xtemp, this%dxold)
      end if
      !
      ! -- adjust heads by newton under-relaxation, if necessary
      inewtonur = 0
      dxmax_nur = DZERO
      locmax_nur = 0
      do im = 1, this%modellist%Count()
        mp => GetNumericalModelFromList(this%modellist, im)
        i0 = mp%moffset + 1 - this%matrix_offset
        i1 = i0 + mp%neq - 1
        call mp%model_nur(mp%neq, this%x(i0:i1), this%xtemp(i0:i1), &
                          this%dxold(i0:i1), inewtonur, dxmax_nur, locmax_nur)
      end do
      !
      ! -- check for convergence if newton under-relaxation applied
      if (inewtonur /= 0) then
        !
        ! -- calculate maximum change in heads in cells that have
        !    not been adjusted by newton under-relxation
        call this%sln_maxval(this%neq, this%dxold, dxmax)
        !
        ! -- evaluate convergence
        if (abs(dxmax) <= this%dvclose .and. &
            abs(this%hncg(kiter)) <= this%dvclose .and. &
            abs(dpak) <= this%dvclose) then
          this%icnvg = 1
          !
          ! -- reset outer dependent-variable change and location for output
          call this%sln_outer_check(this%hncg(kiter), this%lrch(1, kiter))
          !
          ! -- write revised dependent-variable change data after
          !    newton under-relaxation
          if (this%iprims > 0) then
            cval = 'Newton under-relaxation'
            cmsg = '*'
            call this%sln_get_loc(this%lrch(1, kiter), strh)
            !
            ! -- add data to outertab
            call this%outertab%add_term(cval)
            call this%outertab%add_term(kiter)
            call this%outertab%add_term(iter)
            if (this%numtrack > 0) then
              call this%outertab%add_term(' ')
              call this%outertab%add_term(' ')
              call this%outertab%add_term(' ')
              call this%outertab%add_term(' ')
            end if
            call this%outertab%add_term(this%hncg(kiter))
            call this%outertab%add_term(cmsg)
            call this%outertab%add_term(trim(strh))
          end if
        end if
      end if
    end if
    !
    ! -- write to outer iteration csv file
    if (this%icsvouterout > 0) then
      !
      ! -- set outer dependent-variable change variable
      outer_hncg = this%hncg(kiter)
      !
      ! -- model convergence error
      if (abs(outer_hncg) > abs(dpak)) then
        !
        ! -- get model number and user node number
        call this%sln_get_nodeu(this%lrch(1, kiter), im, nodeu)
        cpakout = ''
        !
        ! -- package convergence error
      else
        !
        ! -- set convergence error, model number, user node number,
        !    and package name
        outer_hncg = dpak
        ipos0 = index(cmod, '_')
        read (cmod(1:ipos0 - 1), *) im
        nodeu = ipak
        ipos0 = index(cpak, '-', back=.true.)
        cpakout = cpak(1:ipos0 - 1)
      end if
      !
      ! -- write line to outer iteration csv file
      write (this%icsvouterout, '(*(G0,:,","))') &
        this%itertot_sim, totim, kper, kstp, kiter, iter, &
        outer_hncg, im, trim(cpakout), nodeu
    end if
    !
    ! -- write to inner iteration csv file
    if (this%icsvinnerout > 0) then
      call this%csv_convergence_summary(this%icsvinnerout, totim, kper, kstp, &
                                        kiter, iter, icsv0, kcsv0)
    end if

  end subroutine solve

  !> @ brief finalize a solution
  !!
  !!  Finalize the solution. Called after the outer iteration loop.
  !!
  !<
  subroutine finalizeSolve(this, kiter, isgcnvg, isuppress_output)
    ! -- modules
    use TdisModule, only: kper, kstp
    ! -- dummy variables
    class(NumericalSolutionType) :: this !< NumericalSolutionType instance
    integer(I4B), intent(in) :: kiter !< Picard iteration number after convergence or failure
    integer(I4B), intent(inout) :: isgcnvg !< solution group convergence flag
    integer(I4B), intent(in) :: isuppress_output !< flag for suppressing output
    ! -- local variables
    integer(I4B) :: ic, im
    class(NumericalModelType), pointer :: mp => null()
    class(NumericalExchangeType), pointer :: cp => null()
    ! -- formats for convergence info
    character(len=*), parameter :: fmtnocnvg = &
      "(1X,'Solution ', i0, ' did not converge for stress period ', i0, &
      &' and time step ', i0)"
    character(len=*), parameter :: fmtcnvg = &
      "(1X, I0, ' CALLS TO NUMERICAL SOLUTION ', 'IN TIME STEP ', I0, &
      &' STRESS PERIOD ',I0,/1X,I0,' TOTAL ITERATIONS')"
    !
    ! -- finalize the outer iteration table
    if (this%iprims > 0) then
      call this%outertab%finalize_table()
    end if
    !
    ! -- write convergence info
    !
    ! -- convergence was achieved
    if (this%icnvg /= 0) then
      if (this%iprims > 0) then
        write (iout, fmtcnvg) kiter, kstp, kper, this%itertot_timestep
      end if
      !
      ! -- convergence was not achieved
    else
      write (iout, fmtnocnvg) this%id, kper, kstp
    end if
    !
    ! -- write inner iteration convergence summary
    if (this%iprims == 2) then
      !
      ! -- write summary for each model
      do im = 1, this%modellist%Count()
        mp => GetNumericalModelFromList(this%modellist, im)
        call this%convergence_summary(mp%iout, im, this%itertot_timestep)
      end do
      !
      ! -- write summary for entire solution
      call this%convergence_summary(iout, this%convnmod + 1, &
                                    this%itertot_timestep)
    end if
    !
    ! -- set solution goup convergence flag
    if (this%icnvg == 0) isgcnvg = 0
    !
    ! -- Calculate flow for each model
    do im = 1, this%modellist%Count()
      mp => GetNumericalModelFromList(this%modellist, im)
      call mp%model_cq(this%icnvg, isuppress_output)
    end do
    !
    ! -- Calculate flow for each exchange
    do ic = 1, this%exchangelist%Count()
      cp => GetNumericalExchangeFromList(this%exchangelist, ic)
      call cp%exg_cq(isgcnvg, isuppress_output, this%id)
    end do
    !
    ! -- Budget terms for each model
    do im = 1, this%modellist%Count()
      mp => GetNumericalModelFromList(this%modellist, im)
      call mp%model_bd(this%icnvg, isuppress_output)
    end do
    !
    ! -- Budget terms for each exchange
    do ic = 1, this%exchangelist%Count()
      cp => GetNumericalExchangeFromList(this%exchangelist, ic)
      call cp%exg_bd(isgcnvg, isuppress_output, this%id)
    end do

  end subroutine finalizeSolve

  ! helper routine to calculate coefficients and setup the solution matrix
  subroutine sln_buildsystem(this, kiter, inewton)
    class(NumericalSolutionType) :: this
    integer(I4B), intent(in) :: kiter
    integer(I4B), intent(in) :: inewton

    ! local
    integer(I4B) :: im, ic
    class(NumericalModelType), pointer :: mp
    class(NumericalExchangeType), pointer :: cp
    !
    ! -- Set amat and rhs to zero
    call this%sln_reset()

    ! synchronize for CF
    call this%synchronize(STG_BEFORE_CF, this%synchronize_ctx)

    !
    ! -- Calculate the matrix terms for each exchange
    do ic = 1, this%exchangelist%Count()
      cp => GetNumericalExchangeFromList(this%exchangelist, ic)
      call cp%exg_cf(kiter)
    end do
    !
    ! -- Calculate the matrix terms for each model
    do im = 1, this%modellist%Count()
      mp => GetNumericalModelFromList(this%modellist, im)
      call mp%model_cf(kiter)
    end do

    ! synchronize for FC
    call this%synchronize(STG_BEFORE_FC, this%synchronize_ctx)

    !
    ! -- Add exchange coefficients to the solution
    do ic = 1, this%exchangelist%Count()
      cp => GetNumericalExchangeFromList(this%exchangelist, ic)
      call cp%exg_fc(kiter, this%system_matrix, this%rhs, inewton)
    end do
    !
    ! -- Add model coefficients to the solution
    do im = 1, this%modellist%Count()
      mp => GetNumericalModelFromList(this%modellist, im)
      call mp%model_fc(kiter, this%system_matrix, inewton)
    end do

  end subroutine sln_buildsystem

  !> @ brief Solution convergence summary
  !!
  !!  Save convergence summary to a File.
  !!
  !<
  subroutine convergence_summary(this, iu, im, itertot_timestep)
    ! -- modules
    use InputOutputModule, only: getunit
    ! -- dummy variables
    class(NumericalSolutionType) :: this !< NumericalSolutionType instance
    integer(I4B), intent(in) :: iu !< file unit number for summary file
    integer(I4B), intent(in) :: im !< model number
    integer(I4B), intent(in) :: itertot_timestep !< total iteration for the time step
    ! -- local variables
    character(len=LINELENGTH) :: title
    character(len=LINELENGTH) :: tag
    character(len=LENPAKLOC) :: strh
    character(len=LENPAKLOC) :: strr
    integer(I4B) :: ntabrows
    integer(I4B) :: ntabcols
    integer(I4B) :: i
    integer(I4B) :: i0
    integer(I4B) :: iouter
    integer(I4B) :: j
    integer(I4B) :: k
    integer(I4B) :: locdv
    integer(I4B) :: locdr
    real(DP) :: dv
    real(DP) :: dr
    !
    ! -- initialize local variables
    strh = ''
    strr = ''
    iouter = 1
    locdv = 0
    locdr = 0
    !
    ! -- initialize inner iteration summary table
    if (.not. associated(this%innertab)) then
      !
      ! -- create outer iteration table
      ! -- table dimensions
      ntabrows = itertot_timestep
      ntabcols = 7
      !
      ! -- initialize table and define columns
      title = trim(this%memoryPath)//' INNER ITERATION SUMMARY'
      call table_cr(this%innertab, this%name, title)
      call this%innertab%table_df(ntabrows, ntabcols, iu)
      tag = 'TOTAL ITERATION'
      call this%innertab%initialize_column(tag, 10, alignment=TABRIGHT)
      tag = 'OUTER ITERATION'
      call this%innertab%initialize_column(tag, 10, alignment=TABRIGHT)
      tag = 'INNER ITERATION'
      call this%innertab%initialize_column(tag, 10, alignment=TABRIGHT)
      tag = 'MAXIMUM CHANGE'
      call this%innertab%initialize_column(tag, 15, alignment=TABRIGHT)
      tag = 'MAXIMUM CHANGE MODEL-(CELLID)'
      call this%innertab%initialize_column(tag, LENPAKLOC, alignment=TABRIGHT)
      tag = 'MAXIMUM RESIDUAL'
      call this%innertab%initialize_column(tag, 15, alignment=TABRIGHT)
      tag = 'MAXIMUM RESIDUAL MODEL-(CELLID)'
      call this%innertab%initialize_column(tag, LENPAKLOC, alignment=TABRIGHT)
      !
      ! -- reset the output unit and the number of rows (maxbound)
    else
      call this%innertab%set_maxbound(itertot_timestep)
      call this%innertab%set_iout(iu)
    end if
    !
    ! -- write the inner iteration summary to unit iu
    i0 = 0
    do k = 1, itertot_timestep
      i = this%itinner(k)
      if (i <= i0) then
        iouter = iouter + 1
      end if
      if (im > this%convnmod) then
        dv = DZERO
        dr = DZERO
        do j = 1, this%convnmod
          if (ABS(this%convdvmax(j, k)) > ABS(dv)) then
            locdv = this%convlocdv(j, k)
            dv = this%convdvmax(j, k)
          end if
          if (ABS(this%convdrmax(j, k)) > ABS(dr)) then
            locdr = this%convlocdr(j, k)
            dr = this%convdrmax(j, k)
          end if
        end do
      else
        locdv = this%convlocdv(im, k)
        locdr = this%convlocdr(im, k)
        dv = this%convdvmax(im, k)
        dr = this%convdrmax(im, k)
      end if
      call this%sln_get_loc(locdv, strh)
      call this%sln_get_loc(locdr, strr)
      !
      ! -- add data to innertab
      call this%innertab%add_term(k)
      call this%innertab%add_term(iouter)
      call this%innertab%add_term(i)
      call this%innertab%add_term(dv)
      call this%innertab%add_term(adjustr(trim(strh)))
      call this%innertab%add_term(dr)
      call this%innertab%add_term(adjustr(trim(strr)))
      !
      ! -- update i0
      i0 = i
    end do
    !
    ! -- return
    return
  end subroutine convergence_summary

  !> @ brief Solution convergence CSV summary
  !!
  !!  Save convergence summary to a comma-separated value file.
  !!
  !<
  subroutine csv_convergence_summary(this, iu, totim, kper, kstp, kouter, &
                                     niter, istart, kstart)
    ! -- modules
    use InputOutputModule, only: getunit
    ! -- dummy variables
    class(NumericalSolutionType) :: this !< NumericalSolutionType instance
    integer(I4B), intent(in) :: iu !< file unit number
    real(DP), intent(in) :: totim !< total simulation time
    integer(I4B), intent(in) :: kper !< stress period number
    integer(I4B), intent(in) :: kstp !< time step number
    integer(I4B), intent(in) :: kouter !< number of outer (Picard) iterations
    integer(I4B), intent(in) :: niter !< number of inner iteration in this time step
    integer(I4B), intent(in) :: istart !< starting iteration number for this time step
    integer(I4B), intent(in) :: kstart !< starting position in the conv* arrays
    ! -- local
    integer(I4B) :: itot
    integer(I4B) :: im
    integer(I4B) :: j
    integer(I4B) :: k
    integer(I4B) :: kpos
    integer(I4B) :: locdv
    integer(I4B) :: locdr
    integer(I4B) :: nodeu
    real(DP) :: dv
    real(DP) :: dr
! ------------------------------------------------------------------------------
    !
    ! -- initialize local variables
    itot = istart
    !
    ! -- write inner iteration results to the inner csv output file
    do k = 1, niter
      kpos = kstart + k - 1
      write (iu, '(*(G0,:,","))', advance='NO') &
        itot, totim, kper, kstp, kouter, k
      !
      ! -- solution summary
      dv = DZERO
      dr = DZERO
      do j = 1, this%convnmod
        if (ABS(this%convdvmax(j, kpos)) > ABS(dv)) then
          locdv = this%convlocdv(j, kpos)
          dv = this%convdvmax(j, kpos)
        end if
        if (ABS(this%convdrmax(j, kpos)) > ABS(dr)) then
          locdr = this%convlocdr(j, kpos)
          dr = this%convdrmax(j, kpos)
        end if
      end do
      !
      ! -- get model number and user node number for dv
      call this%sln_get_nodeu(locdv, im, nodeu)
      write (iu, '(*(G0,:,","))', advance='NO') '', dv, im, nodeu
      !
      ! -- get model number and user node number for dr
      call this%sln_get_nodeu(locdr, im, nodeu)
      write (iu, '(*(G0,:,","))', advance='NO') '', dr, im, nodeu
      !
      ! -- write acceleration parameters
      write (iu, '(*(G0,:,","))', advance='NO') &
        '', trim(adjustl(this%caccel(kpos)))
      !
      ! -- write information for each model
      if (this%convnmod > 1) then
        do j = 1, this%convnmod
          locdv = this%convlocdv(j, kpos)
          dv = this%convdvmax(j, kpos)
          locdr = this%convlocdr(j, kpos)
          dr = this%convdrmax(j, kpos)
          !
          ! -- get model number and user node number for dv
          call this%sln_get_nodeu(locdv, im, nodeu)
          write (iu, '(*(G0,:,","))', advance='NO') '', dv, nodeu
          !
          ! -- get model number and user node number for dr
          call this%sln_get_nodeu(locdr, im, nodeu)
          write (iu, '(*(G0,:,","))', advance='NO') '', dr, nodeu
        end do
      end if
      !
      ! -- write line
      write (iu, '(a)') ''
      !
      ! -- update itot
      itot = itot + 1
    end do
    !
    ! -- flush file
    flush (iu)
    !
    ! -- return
    return
  end subroutine csv_convergence_summary

  !> @ brief Save solution data to a file
  !!
  !!  Save solution ia vector, ja vector , coefficient matrix, right-hand side
  !!  vector, and the dependent-variable vector to a file.
  !!
  !<
  subroutine save(this, filename)
    ! -- modules
    use InputOutputModule, only: getunit
    ! -- dummy variables
    class(NumericalSolutionType) :: this !< NumericalSolutionType instance
    character(len=*), intent(in) :: filename !< filename to save solution data
    ! -- local variables
    integer(I4B) :: inunit
! ------------------------------------------------------------------------------
    !
    select type (spm => this%system_matrix)
    class is (SparseMatrixType)
      inunit = getunit()
      open (unit=inunit, file=filename, status='unknown')
      write (inunit, *) 'ia'
      write (inunit, *) spm%ia
      write (inunit, *) 'ja'
      write (inunit, *) spm%ja
      write (inunit, *) 'amat'
      write (inunit, *) spm%amat
      write (inunit, *) 'rhs'
      write (inunit, *) this%rhs
      write (inunit, *) 'x'
      write (inunit, *) this%x
      close (inunit)
    end select
    !
    ! -- return
    return
  end subroutine save

  !> @ brief Add a model
  !!
  !!  Add a model to s solution.
  !!
  !<
  subroutine add_model(this, mp)
    ! -- dummy variables
    class(NumericalSolutionType) :: this !< NumericalSolutionType instance
    class(BaseModelType), pointer, intent(in) :: mp !< model instance
    ! -- local variables
    class(NumericalModelType), pointer :: m => null()
    !
    ! -- add a model
    select type (mp)
    class is (NumericalModelType)
      m => mp
      call AddNumericalModelToList(this%modellist, m)
    end select
    !
    ! -- return
    return
  end subroutine add_model

  !> @brief Get a list of models
  !!
  !!  Returns a pointer to the list of models in this solution.
  !!
  !<
  function get_models(this) result(models)
    ! -- return variable
    type(ListType), pointer :: models !< pointer to the model list
    ! -- dummy variables
    class(NumericalSolutionType) :: this !< NumericalSolutionType instance

    models => this%modellist

  end function get_models

  !> @brief Add exchange
  !!
  !!  Add and exchange to this%exchangelist.
  !!
  !<
  subroutine add_exchange(this, exchange)
    ! -- dummy variables
    class(NumericalSolutionType) :: this !< NumericalSolutionType instance
    class(BaseExchangeType), pointer, intent(in) :: exchange !< model exchange instance
    ! -- local variables
    class(NumericalExchangeType), pointer :: num_ex => null()
    !
    ! -- add exchange
    select type (exchange)
    class is (NumericalExchangeType)
      num_ex => exchange
      call AddNumericalExchangeToList(this%exchangelist, num_ex)
    end select
    !
    ! -- return
    return
  end subroutine add_exchange

  !> @brief Returns a pointer to the list of exchanges in this solution
  !<
  function get_exchanges(this) result(exchanges)
    class(NumericalSolutionType) :: this !< instance of the numerical solution
    type(ListType), pointer :: exchanges !< pointer to the exchange list

    exchanges => this%exchangelist

  end function get_exchanges

  !> @ brief Assign solution connections
  !!
  !!  Assign solution connections. This is the main workhorse method for a
  !!  solution. The method goes through all the models and all the connections
  !!  and builds up the sparse matrix. Steps are (1) add internal model
  !!  connections, (2) add cross terms, (3) allocate solution arrays, (4) create
  !!  mapping arrays, and (5) fill cross term values if necessary.
  !!
  !<
  subroutine sln_connect(this)
    ! -- modules
    use MemoryManagerModule, only: mem_allocate
    ! -- dummy variables
    class(NumericalSolutionType) :: this !< NumericalSolutionType instance
    ! -- local variables
    class(NumericalModelType), pointer :: mp => null()
    class(NumericalExchangeType), pointer :: cp => null()
    integer(I4B) :: im
    integer(I4B) :: ic
    !
    ! -- Add internal model connections to sparse
    do im = 1, this%modellist%Count()
      mp => GetNumericalModelFromList(this%modellist, im)
      call mp%model_ac(this%sparse)
    end do
    !
    ! -- synchronize before AC
    call this%synchronize(STG_BEFORE_AC, this%synchronize_ctx)
    !
    ! -- Add the cross terms to sparse    
    do ic = 1, this%exchangelist%Count()
      cp => GetNumericalExchangeFromList(this%exchangelist, ic)
      call cp%exg_ac(this%sparse)
    end do
    !
    ! -- The number of non-zero array values are now known so
    ! -- ia and ja can be created from sparse. then destroy sparse
    call this%sparse%sort()
    call this%system_matrix%init(this%sparse, this%name)
    call this%sparse%destroy()
    !
    ! -- Create mapping arrays for each model.  Mapping assumes
    ! -- that each row has the diagonal in the first position,
    ! -- however, rows do not need to be sorted.
    do im = 1, this%modellist%Count()
      mp => GetNumericalModelFromList(this%modellist, im)
      call mp%model_mc(this%system_matrix)
    end do
    !
    ! -- Create arrays for mapping exchange connections to global solution
    do ic = 1, this%exchangelist%Count()
      cp => GetNumericalExchangeFromList(this%exchangelist, ic)
      call cp%exg_mc(this%system_matrix)
    end do
    !
    ! -- return
    return
  end subroutine sln_connect

  !> @ brief Reset the solution
  !!
  !!  Reset the solution by setting the coefficient matrix and right-hand side
  !!  vectors to zero.
  !!
  !<
  subroutine sln_reset(this)
    ! -- dummy variables
    class(NumericalSolutionType) :: this !< NumericalSolutionType instance
    !
    ! -- reset the solution
    call this%system_matrix%zero_entries()
    call this%vec_rhs%zero_entries()
    !
    ! -- return
    return
  end subroutine sln_reset

  !> @ brief Solve the linear system of equations
  !!
  !!  Solve the linear system of equations. Steps include (1) matrix cleanup,
  !!  (2) add pseudo-transient continuation terms, and (3) residual reduction.
  !!
  !<
  subroutine sln_ls(this, kiter, kstp, kper, in_iter, iptc, ptcf)
    ! -- dummy variables
    class(NumericalSolutionType), intent(inout) :: this !< NumericalSolutionType instance
    integer(I4B), intent(in) :: kiter
    integer(I4B), intent(in) :: kstp
    integer(I4B), intent(in) :: kper
    integer(I4B), intent(inout) :: in_iter
    integer(I4B), intent(inout) :: iptc
    real(DP), intent(in) :: ptcf
    ! -- local variables
    logical :: lsame
    integer(I4B) :: ieq
    integer(I4B) :: irow
    integer(I4B) :: itestmat
    integer(I4B) :: ipos
    integer(I4B) :: icol_s
    integer(I4B) :: icol_e
    integer(I4B) :: jcol
    integer(I4B) :: iptct
    integer(I4B) :: iallowptc
    real(DP) :: adiag
    real(DP) :: diagval
    real(DP) :: l2norm
    real(DP) :: ptcval
    real(DP) :: diagmin
    real(DP) :: bnorm
    character(len=50) :: fname
    character(len=*), parameter :: fmtfname = "('mf6mat_', i0, '_', i0, &
      &'_', i0, '_', i0, '.txt')"
    !
    ! -- take care of loose ends for all nodes before call to solver
    do ieq = 1, this%neq
      !
      ! -- get (global) cell id
      irow = ieq + this%matrix_offset
      !
      ! -- store x in temporary location
      this%xtemp(ieq) = this%x(ieq)
      !
      ! -- make adjustments to the continuity equation for the node
      ! -- adjust small diagonal coefficient in an active cell
      if (this%active(ieq) > 0) then
        diagval = -DONE
        adiag = abs(this%system_matrix%get_diag_value(irow))
        if (adiag < DEM15) then
          call this%system_matrix%set_diag_value(irow, diagval)
          this%rhs(ieq) = this%rhs(ieq) + diagval * this%x(ieq)
        end if
        ! -- Dirichlet boundary or no-flow cell
      else
        call this%system_matrix%set_diag_value(irow, DONE)
        call this%system_matrix%zero_row_offdiag(irow)
        this%rhs(ieq) = this%x(ieq)
        ! Alternative way (TODO_MJR: ):
        ! call this%system_matrix%add_diag_value(irow, 1.0e+20_DP)
        ! this%rhs(ieq) = 1.0e+20_DP * this%x(ieq)
      end if
    end do
    !
    ! -- complete adjustments for Dirichlet boundaries for a symmetric matrix
    if (this%isymmetric == 1) then
      do ieq = 1, this%neq
        !
        ! -- get (global) row number
        irow = ieq + this%matrix_offset
        if (this%active(ieq) > 0) then
          icol_s = this%system_matrix%get_first_col_pos(irow)
          icol_e = this%system_matrix%get_last_col_pos(irow)
          do ipos = icol_s, icol_e
            jcol = this%system_matrix%get_column(ipos)
            if (jcol == irow) cycle            
            if (this%active(jcol - this%matrix_offset) < 0) then
              this%rhs(ieq) = this%rhs(ieq) - &
                              (this%system_matrix%get_value_pos(ipos) * &
                              this%x(jcol - this%matrix_offset))
              call this%system_matrix%set_value_pos(ipos, DZERO)
            end if

          end do
        end if
      end do
    end if
    !
    ! -- pseudo transient continuation
    !
    ! -- set iallowptc
    ! -- no_ptc_option is FIRST
    if (this%iallowptc < 0) then
      if (kper > 1) then
        iallowptc = 1
      else
        iallowptc = 0
      end if
      !
      ! -- no_ptc_option is ALL (0) or using PTC (1)
    else
      iallowptc = this%iallowptc
    end if
    !
    ! -- set iptct
    iptct = iptc * iallowptc
    !
    ! -- calculate or modify pseudo transient continuation terms and add
    !    to amat diagonals
    if (iptct /= 0) then
      call this%sln_l2norm(this%neq, this%system_matrix, this%active, &
                           this%rhs, this%x, l2norm)
      ! -- confirm that the l2norm exceeds previous l2norm
      !    if not, there is no need to add ptc terms
      if (kiter == 1) then
        if (kper > 1 .or. kstp > 1) then
          if (l2norm <= this%l2norm0) then
            iptc = 0
          end if
        end if
      else
        lsame = is_same(l2norm, this%l2norm0)
        if (lsame) then
          iptc = 0
        end if
      end if
    end if
    iptct = iptc * iallowptc
    if (iptct /= 0) then
      if (kiter == 1) then
        if (this%iptcout > 0) then
          write (this%iptcout, '(A10,6(1x,A15),2(1x,A15))') 'OUTER ITER', &
            '         PTCDEL', '        L2NORM0', '         L2NORM', &
            '        RHSNORM', '       1/PTCDEL', '  DIAGONAL MIN.', &
            ' RHSNORM/L2NORM', ' STOPPING CRIT.'
        end if
        if (this%ptcdel0 > DZERO) then
          this%ptcdel = this%ptcdel0
        else
          if (this%iptcopt == 0) then
            !
            ! -- ptcf is the reciprocal of the pseudo-time step
            this%ptcdel = DONE / ptcf
          else
            bnorm = DZERO
            do ieq = 1, this%neq
              if (this%active(ieq) .gt. 0) then
                bnorm = bnorm + this%rhs(ieq) * this%rhs(ieq)
              end if
            end do
            bnorm = sqrt(bnorm)
            this%ptcdel = bnorm / l2norm
          end if
        end if
      else
        if (l2norm > DZERO) then
          this%ptcdel = this%ptcdel * (this%l2norm0 / l2norm)**this%ptcexp
        else
          this%ptcdel = DZERO
        end if
      end if
      if (this%ptcdel > DZERO) then
        ptcval = DONE / this%ptcdel
      else
        ptcval = DONE
      end if
      diagmin = DEP20
      bnorm = DZERO
      do ieq = 1, this%neq
        irow = ieq + this%matrix_offset
        if (this%active(ieq) > 0) then
          diagval = abs(this%system_matrix%get_diag_value(irow))
          bnorm = bnorm + this%rhs(ieq) * this%rhs(ieq)
          if (diagval < diagmin) diagmin = diagval
          call this%system_matrix%add_diag_value(irow, -ptcval)
          this%rhs(ieq) = this%rhs(ieq) - ptcval * this%x(ieq)
        end if
      end do
      bnorm = sqrt(bnorm)
      if (this%iptcout > 0) then
        write (this%iptcout, '(i10,6(1x,e15.7),2(1x,f15.6))') &
          kiter, this%ptcdel, this%l2norm0, l2norm, bnorm, &
          ptcval, diagmin, bnorm / l2norm, ptcval / diagmin
      end if
      this%l2norm0 = l2norm
    end if
    !
    ! -- save rhs, amat to a file
    !    to enable set itestmat to 1 and recompile
    !-------------------------------------------------------
    itestmat = 0
    if (itestmat == 1) then
      write (fname, fmtfname) this%id, kper, kstp, kiter
      print *, 'Saving amat to: ', trim(adjustl(fname))

      itestmat = getunit()
      open (itestmat, file=trim(adjustl(fname)))
      write (itestmat, *) 'NODE, RHS, AMAT FOLLOW'
      do ieq = 1, this%neq
        irow = ieq + this%matrix_offset
        icol_s = this%system_matrix%get_first_col_pos(irow)
        icol_e = this%system_matrix%get_last_col_pos(irow)
        write (itestmat, '(*(G0,:,","))') &
          irow, &
          this%rhs(ieq), &
          (this%system_matrix%get_column(ipos), ipos=icol_s, icol_e), &
          (this%system_matrix%get_value_pos(ipos), ipos=icol_s, icol_e)
      end do
      close (itestmat)
      !stop
    end if
    !-------------------------------------------------------
    !
    ! -- call appropriate linear solver
    !
    ! -- ims linear solver - linmeth option 1
    if (this%linmeth == 1) then
      call this%imslinear%imslinear_apply(this%icnvg, kstp, kiter, in_iter, &
                                          this%nitermax, &
                                          this%convnmod, this%convmodstart, &
                                          this%locdv, this%locdr, &
                                          this%caccel, this%itinner, &
                                          this%convlocdv, this%convlocdr, &
                                          this%dvmax, this%drmax, &
                                          this%convdvmax, this%convdrmax)
    else if (this%linmeth == 2) then
      call this%linear_solver%solve(kiter, this%vec_rhs, this%vec_x)
      in_iter = this%linear_solver%iteration_number
      this%icnvg = this%linear_solver%is_converged
    end if
    !
    ! -- ptc finalize - set ratio of ptc value added to the diagonal and the
    !                   minimum value on the diagonal. This value will be used
    !                   to determine if the make sure the ptc value has decayed
    !                   sufficiently
    if (iptct /= 0) then
      this%ptcrat = ptcval / diagmin
    end if
    !
    ! -- return
    return
  end subroutine sln_ls

  !
  !> @ brief Set default Picard iteration variables
  !!
  !!  Set default Picard iteration variables based on passed complexity option.
  !!
  !<
  subroutine sln_setouter(this, ifdparam)
    ! -- dummy variables
    class(NumericalSolutionType), intent(inout) :: this !< NumericalSolutionType instance
    integer(I4B), intent(in) :: ifdparam !< complexity option (1) simple (2) moderate (3) complex
    !
    ! -- simple option
    select case (ifdparam)
    case (1)
      this%dvclose = dem3
      this%mxiter = 25
      this%nonmeth = 0
      this%theta = DONE
      this%akappa = DZERO
      this%gamma = DONE
      this%amomentum = DZERO
      this%numtrack = 0
      this%btol = DZERO
      this%breduc = DZERO
      this%res_lim = DZERO
      !
      ! -- moderate
    case (2)
      this%dvclose = dem2
      this%mxiter = 50
      this%nonmeth = 3
      this%theta = 0.9d0
      this%akappa = 0.0001d0
      this%gamma = DZERO
      this%amomentum = DZERO
      this%numtrack = 0
      this%btol = DZERO
      this%breduc = DZERO
      this%res_lim = DZERO
      !
      ! -- complex
    case (3)
      this%dvclose = dem1
      this%mxiter = 100
      this%nonmeth = 3
      this%theta = 0.8d0
      this%akappa = 0.0001d0
      this%gamma = DZERO
      this%amomentum = DZERO
      this%numtrack = 20
      this%btol = 1.05d0
      this%breduc = 0.1d0
      this%res_lim = 0.002d0
    end select
    !
    ! -- return
    return
  end subroutine sln_setouter

  !> @ brief Perform backtracking
  !!
  !!  Perform backtracking on the solution in the maximum number of backtrack
  !!  iterations (nbtrack) is greater than 0 and the backtracking criteria
  !!  are exceeded.
  !!
  !<
  subroutine sln_backtracking(this, mp, cp, kiter)
    ! -- dummy variables
    class(NumericalSolutionType), intent(inout) :: this !< NumericalSolutionType instance
    class(NumericalModelType), pointer :: mp !< model pointer (currently null())
    class(NumericalExchangeType), pointer :: cp !< exchange pointer (currently null())
    integer(I4B), intent(in) :: kiter !< Picard iteration number
    ! -- local variables
    character(len=7) :: cmsg
    integer(I4B) :: nb
    integer(I4B) :: btflag
    integer(I4B) :: ibflag
    integer(I4B) :: ibtcnt
    real(DP) :: resin
    !
    ! -- initialize local variables
    ibflag = 0

    !
    ! -- refill amat and rhs with standard conductance
    call this%sln_buildsystem(kiter, inewton=0)

    !
    ! -- calculate initial l2 norm
    if (kiter == 1) then
      call this%sln_l2norm(this%neq, this%system_matrix, this%active, &
                           this%rhs, this%x, this%res_prev)
      resin = this%res_prev
      ibflag = 0
    else
      call this%sln_l2norm(this%neq, this%system_matrix, this%active, &
                           this%rhs, this%x, this%res_new)
      resin = this%res_new
    end if
    ibtcnt = 0
    if (kiter > 1) then
      if (this%res_new > this%res_prev * this%btol) then
        !
        ! -- iterate until backtracking complete
        btloop: do nb = 1, this%numtrack
          !
          ! -- backtrack the dependent variable
          call this%sln_backtracking_xupdate(btflag)
          !
          ! -- dependent-variable change less than dvclose
          if (btflag == 0) then
            ibflag = 4
            exit btloop
          end if
          !
          ibtcnt = nb

          ! recalculate linear system (amat and rhs)
          call this%sln_buildsystem(kiter, inewton=0)

          !
          ! -- calculate updated l2norm
          call this%sln_l2norm(this%neq, this%system_matrix, this%active, &
                               this%rhs, this%x, this%res_new)
          !
          ! -- evaluate if back tracking can be terminated
          if (nb == this%numtrack) then
            ibflag = 2
            exit btloop
          end if
          if (this%res_new < this%res_prev * this%btol) then
            ibflag = 1
            exit btloop
          end if
          if (this%res_new < this%res_lim) then
            exit btloop
          end if
        end do btloop
      end if
      ! -- save new residual
      this%res_prev = this%res_new
    end if
    !
    ! -- write back backtracking results
    if (this%iprims > 0) then
      if (ibtcnt > 0) then
        cmsg = ' '
      else
        cmsg = '*'
      end if
      !
      ! -- add data to outertab
      call this%outertab%add_term('Backtracking')
      call this%outertab%add_term(kiter)
      call this%outertab%add_term(' ')
      if (this%numtrack > 0) then
        call this%outertab%add_term(ibflag)
        call this%outertab%add_term(ibtcnt)
        call this%outertab%add_term(resin)
        call this%outertab%add_term(this%res_prev)
      end if
      call this%outertab%add_term(' ')
      call this%outertab%add_term(cmsg)
      call this%outertab%add_term(' ')
    end if
    !
    ! -- return
    return
  end subroutine sln_backtracking

  !> @ brief Backtracking update of the dependent variable
  !!
  !!  Backtracking update of the dependent variable if the calculated backtracking
  !!  update exceeds the dependent variable closure critera.
  !!
  !<
  subroutine sln_backtracking_xupdate(this, btflag)
    ! -- dummy variables
    class(NumericalSolutionType), intent(inout) :: this !< NumericalSolutionType instance
    integer(I4B), intent(inout) :: btflag !< backtracking flag (1) backtracking performed (0) backtracking not performed
    ! -- local variables
    integer(I4B) :: n
    real(DP) :: delx
    real(DP) :: absdelx
    real(DP) :: chmax
    !
    ! -- initialize dummy variables
    btflag = 0
    !
    ! -- no backtracking if maximum change is less than closure so return
    chmax = 0.0
    do n = 1, this%neq
      if (this%active(n) < 1) cycle
      delx = this%breduc * (this%x(n) - this%xtemp(n))
      absdelx = abs(delx)
      if (absdelx > chmax) chmax = absdelx
    end do
    !
    ! -- perform backtracking if free of constraints and set counter and flag
    if (chmax >= this%dvclose) then
      btflag = 1
      do n = 1, this%neq
        if (this%active(n) < 1) cycle
        delx = this%breduc * (this%x(n) - this%xtemp(n))
        this%x(n) = this%xtemp(n) + delx
      end do
    end if
    !
    ! -- return
    return
  end subroutine sln_backtracking_xupdate

  !> @ brief Calculate the solution L-2 norm
  !!
  !!  Calculate the solution L-2 norm using the coefficient matrix, the
  !!  right-hand side vector, and the current dependent-variable vector.
  !!
  !<
  subroutine sln_l2norm(this, neq, matrix_sln, active, rhs, x, l2norm)
    ! -- dummy variables
    class(NumericalSolutionType), intent(inout) :: this !< NumericalSolutionType instance
    integer(I4B), intent(in) :: neq !< number of equations
    class(MatrixBaseType), pointer :: matrix_sln !< coefficient matrix for solution
    integer(I4B), dimension(neq), intent(in) :: active !< active cell flag vector (1) inactive (0)
    real(DP), dimension(neq), intent(in) :: rhs !< right-hand side vector
    real(DP), dimension(neq), intent(in) :: x !< dependent-variable vector
    real(DP), intent(inout) :: l2norm !< calculated L-2 norm
    ! -- local variables
    integer(I4B) :: n
    integer(I4B) :: ipos, icol_s, icol_e
    integer(I4B) :: jcol
    real(DP) :: rowsum
    real(DP) :: residual
    !
    ! -- initialize local variables
    residual = DZERO
    !
    ! -- calculate the L-2 norm
    do n = 1, neq
      if (active(n) > 0) then
        rowsum = DZERO
        icol_s = matrix_sln%get_first_col_pos(n)
        icol_e = matrix_sln%get_last_col_pos(n)
        do ipos = icol_s, icol_e
          jcol = matrix_sln%get_column(ipos)
          rowsum = rowsum + (matrix_sln%get_value_pos(ipos) * x(jcol))
        end do
        ! compute mean square residual from q of each node
        residual = residual + (rowsum - rhs(n))**2
      end if
    end do
    ! -- The L-2 norm is the square root of the sum of the square of the residuals
    l2norm = sqrt(residual)
    !
    ! -- return
    return
  end subroutine sln_l2norm

  !> @ brief Get the maximum value from a vector
  !!
  !!  Return the maximum value in a vector using a normalized form.
  !!
  !<
  subroutine sln_maxval(this, nsize, v, vmax)
    ! -- dummy variables
    class(NumericalSolutionType), intent(inout) :: this !< NumericalSolutionType instance
    integer(I4B), intent(in) :: nsize !< length of vector
    real(DP), dimension(nsize), intent(in) :: v !< input vector
    real(DP), intent(inout) :: vmax !< maximum value
    ! -- local variables
    integer(I4B) :: n
    real(DP) :: d
    real(DP) :: denom
    real(DP) :: dnorm
    !
    ! -- determine maximum value
    vmax = v(1)
    do n = 2, nsize
      d = v(n)
      denom = abs(vmax)
      if (denom == DZERO) then
        denom = DPREC
      end if
      !
      ! -- calculate normalized value
      dnorm = abs(d) / denom
      if (dnorm > DONE) then
        vmax = d
      end if
    end do
    !
    ! -- return
    return
  end subroutine sln_maxval

  !> @ brief Calculate dependent-variable change
  !!
  !!  Calculate the dependent-variable change for every cell.
  !!
  !<
  subroutine sln_calcdx(this, neq, active, x, xtemp, dx)
    ! -- dummy variables
    class(NumericalSolutionType), intent(inout) :: this !< NumericalSolutionType instance
    integer(I4B), intent(in) :: neq !< number of equations
    integer(I4B), dimension(neq), intent(in) :: active !< active cell flag (1)
    real(DP), dimension(neq), intent(in) :: x !< current dependent-variable
    real(DP), dimension(neq), intent(in) :: xtemp !< previous dependent-variable
    real(DP), dimension(neq), intent(inout) :: dx !< dependent-variable change
    ! -- local
    integer(I4B) :: n
    !
    ! -- calculate dependent-variable change
    do n = 1, neq
      ! -- skip inactive nodes
      if (active(n) < 1) then
        dx(n) = DZERO
      else
        dx(n) = x(n) - xtemp(n)
      end if
    end do
    !
    ! -- return
    return
  end subroutine sln_calcdx

  !> @ brief Under-relaxation
  !!
  !!  Under relax using the simple, cooley, or delta-bar-delta methods.
  !!
  !<
  subroutine sln_underrelax(this, kiter, bigch, neq, active, x, xtemp)
    ! -- dummy variables
    class(NumericalSolutionType), intent(inout) :: this !< NumericalSolutionType instance
    integer(I4B), intent(in) :: kiter !< Picard iteration number
    real(DP), intent(in) :: bigch !< maximum dependent-variable change
    integer(I4B), intent(in) :: neq !< number of equations
    integer(I4B), dimension(neq), intent(in) :: active !< active cell flag (1)
    real(DP), dimension(neq), intent(inout) :: x !< current dependent-variable
    real(DP), dimension(neq), intent(in) :: xtemp !< previous dependent-variable
    ! -- local variables
    integer(I4B) :: n
    real(DP) :: ww
    real(DP) :: delx
    real(DP) :: relax
    real(DP) :: es
    real(DP) :: aes
    real(DP) :: amom
! ------------------------------------------------------------------------------
    !
    ! -- option for using simple dampening (as done by MODFLOW-2005 PCG)
    if (this%nonmeth == 1) then
      do n = 1, neq
        !
        ! -- skip inactive nodes
        if (active(n) < 1) cycle
        !
        ! -- compute step-size (delta x)
        delx = x(n) - xtemp(n)
        this%dxold(n) = delx

        ! -- dampen dependent variable solution
        x(n) = xtemp(n) + this%gamma * delx
      end do
      !
      ! -- option for using cooley underrelaxation
    else if (this%nonmeth == 2) then
      !
      ! -- set bigch
      this%bigch = bigch
      !
      ! -- initialize values for first iteration
      if (kiter == 1) then
        relax = DONE
        this%relaxold = DONE
        this%bigchold = bigch
      else
        !
        ! -- compute relaxation factor
        es = this%bigch / (this%bigchold * this%relaxold)
        aes = abs(es)
        if (es < -DONE) then
          relax = dhalf / aes
        else
          relax = (DTHREE + es) / (DTHREE + aes)
        end if
      end if
      this%relaxold = relax
      !
      ! -- modify cooley to use weighted average of past changes
      this%bigchold = (DONE - this%gamma) * this%bigch + this%gamma * &
                      this%bigchold
      !
      ! -- compute new dependent variable after under-relaxation
      if (relax < DONE) then
        do n = 1, neq
          !
          ! -- skip inactive nodes
          if (active(n) < 1) cycle
          !
          ! -- update dependent variable
          delx = x(n) - xtemp(n)
          this%dxold(n) = delx
          x(n) = xtemp(n) + relax * delx
        end do
      end if
      !
      ! -- option for using delta-bar-delta scheme to under-relax for all equations
    else if (this%nonmeth == 3) then
      do n = 1, neq
        !
        ! -- skip inactive nodes
        if (active(n) < 1) cycle
        !
        ! -- compute step-size (delta x) and initialize d-b-d parameters
        delx = x(n) - xtemp(n)
        !
        ! -- initialize values for first iteration
        if (kiter == 1) then
          this%wsave(n) = DONE
          this%hchold(n) = DEM20
          this%deold(n) = DZERO
        end if
        !
        ! -- compute new relaxation term as per delta-bar-delta
        ww = this%wsave(n)
        !
        ! for flip-flop condition, decrease factor
        if (this%deold(n) * delx < DZERO) then
          ww = this%theta * this%wsave(n)
          ! -- when change is of same sign, increase factor
        else
          ww = this%wsave(n) + this%akappa
        end if
        if (ww > DONE) ww = DONE
        this%wsave(n) = ww
        !
        ! -- compute weighted average of past changes in hchold
        if (kiter == 1) then
          this%hchold(n) = delx
        else
          this%hchold(n) = (DONE - this%gamma) * delx + &
                           this%gamma * this%hchold(n)
        end if
        !
        ! -- store slope (change) term for next iteration
        this%deold(n) = delx
        this%dxold(n) = delx
        !
        ! -- compute accepted step-size and new dependent variable
        amom = DZERO
        if (kiter > 4) amom = this%amomentum
        delx = delx * ww + amom * this%hchold(n)
        x(n) = xtemp(n) + delx
      end do
      !
    end if
    !
    ! -- return
    return
  end subroutine sln_underrelax

  !> @ brief Determine maximum dependent-variable change
  !!
  !!  Determine the maximum dependent-variable change at the end of a
  !!  Picard iteration.
  !!
  !<
  subroutine sln_outer_check(this, hncg, lrch)
    ! -- dummy variables
    class(NumericalSolutionType), intent(inout) :: this !< NumericalSolutionType instance
    real(DP), intent(inout) :: hncg !< maximum dependent-variable change
    integer(I4B), intent(inout) :: lrch !< location of the maximum dependent-variable change
    ! -- local variables
    integer(I4B) :: nb
    real(DP) :: bigch
    real(DP) :: abigch
    integer(I4B) :: n
    real(DP) :: hdif
    real(DP) :: ahdif
    !
    ! -- determine the maximum change
    nb = 1
    bigch = DZERO
    abigch = DZERO
    do n = 1, this%neq
      if (this%active(n) < 1) cycle
      hdif = this%x(n) - this%xtemp(n)
      ahdif = abs(hdif)
      if (ahdif >= abigch) then
        bigch = hdif
        abigch = ahdif
        nb = n
      end if
    end do
    !
    !-----store maximum change value and location
    hncg = bigch
    lrch = nb
    !
    ! -- return
    return
  end subroutine sln_outer_check

  !> @ brief Get cell location string
  !!
  !!  Get the cell location string for the provided solution node number.
  !!
  !<
  subroutine sln_get_loc(this, nodesln, str)
    ! -- dummy variables
    class(NumericalSolutionType), intent(inout) :: this !< NumericalSolutionType instance
    integer(I4B), intent(in) :: nodesln !< solution node number
    character(len=*), intent(inout) :: str !< string with user node number
    ! -- local variables
    class(NumericalModelType), pointer :: mp => null()
    integer(I4B) :: i
    integer(I4B) :: istart
    integer(I4B) :: iend
    integer(I4B) :: noder
    !
    ! -- initialize dummy variables
    str = ''
    !
    ! -- initialize local variables
    noder = 0
    !
    ! -- calculate and set offsets
    do i = 1, this%modellist%Count()
      mp => GetNumericalModelFromList(this%modellist, i)
      istart = 0
      iend = 0
      call mp%get_mrange(istart, iend)
      if (nodesln >= istart .and. nodesln <= iend) then
        noder = nodesln - istart + 1
        call mp%get_mcellid(noder, str)
        exit
      end if
    end do
    !
    ! -- return
    return
  end subroutine sln_get_loc

  !> @ brief Get user node number
  !!
  !!  Get the user node number from a model for the provided solution node number.
  !!
  !<
  subroutine sln_get_nodeu(this, nodesln, im, nodeu)
    ! -- dummy variables
    class(NumericalSolutionType), intent(inout) :: this !< NumericalSolutionType instance
    integer(I4B), intent(in) :: nodesln !< solution node number
    integer(I4B), intent(inout) :: im !< solution model number
    integer(I4B), intent(inout) :: nodeu !< user node number
    ! -- local variables
    class(NumericalModelType), pointer :: mp => null()
    integer(I4B) :: i
    integer(I4B) :: istart
    integer(I4B) :: iend
    integer(I4B) :: noder
    !
    ! -- initialize local variables
    noder = 0
    !
    ! -- calculate and set offsets
    do i = 1, this%modellist%Count()
      mp => GetNumericalModelFromList(this%modellist, i)
      istart = 0
      iend = 0
      call mp%get_mrange(istart, iend)
      if (nodesln >= istart .and. nodesln <= iend) then
        noder = nodesln - istart + 1
        call mp%get_mnodeu(noder, nodeu)
        im = i
        exit
      end if
    end do
    !
    ! -- return
    return
  end subroutine sln_get_nodeu

  !> @ brief Cast a object as a Numerical Solution
  !!
  !!  Get a numerical solution from a list.
  !!
  !<
  function CastAsNumericalSolutionClass(obj) result(res)
    ! -- dummy variables
    class(*), pointer, intent(inout) :: obj !< generic object
    ! -- return variable
    class(NumericalSolutionType), pointer :: res !< output NumericalSolutionType
    !
    ! -- initialize return variable
    res => null()
    !
    ! -- determine if obj is associated
    if (.not. associated(obj)) return
    !
    ! -- set res
    select type (obj)
    class is (NumericalSolutionType)
      res => obj
    end select
    !
    ! -- return
    return
  end function CastAsNumericalSolutionClass

  !> @ brief Get a numerical solution
  !!
  !!  Get a numerical solution from a list.
  !!
  !<
  function GetNumericalSolutionFromList(list, idx) result(res)
    ! -- dummy variables
    type(ListType), intent(inout) :: list !< list of numerical solutions
    integer(I4B), intent(in) :: idx !< value to retrieve from the list
    ! -- return variables
    class(NumericalSolutionType), pointer :: res !< numerical solution
    ! -- local variables
    class(*), pointer :: obj
    !
    obj => list%GetItem(idx)
    res => CastAsNumericalSolutionClass(obj)
    !
    return
  end function GetNumericalSolutionFromList
end module NumericalSolutionModule<|MERGE_RESOLUTION|>--- conflicted
+++ resolved
@@ -31,15 +31,11 @@
   use SimStagesModule
   use BlockParserModule, only: BlockParserType
   use IMSLinearModule
-<<<<<<< HEAD
-=======
-  use DistributedDataModule
   use MatrixBaseModule
   use VectorBaseModule
   use LinearSolverBaseModule
   use LinearSolverFactory, only: create_linear_solver
   use SparseMatrixModule ! TODO_MJR: temporary
->>>>>>> 873a73fe
 
   implicit none
   private
