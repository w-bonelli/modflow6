!> @brief This module contains the GwfGwfExchangeModule Module
!!
!! This module contains the code for connecting two GWF Models.
!! The methods are based on the simple two point flux approximation
!! with the option to use ghost nodes to improve accuracy.  This
!! exchange is used by GwfGwfConnection with the more sophisticated
!! interface model coupling approach when XT3D is needed.
!!
!<
module GwfGwfExchangeModule

  use KindModule, only: DP, I4B, LGP
  use SimVariablesModule, only: errmsg
  use SimModule, only: store_error
  use BaseModelModule, only: BaseModelType, GetBaseModelFromList
  use BaseExchangeModule, only: BaseExchangeType, AddBaseExchangeToList
  use ConstantsModule, only: LENBOUNDNAME, NAMEDBOUNDFLAG, LINELENGTH, &
                             TABCENTER, TABLEFT, LENAUXNAME, DNODATA
  use ListModule, only: ListType
  use ListsModule, only: basemodellist
  use DisConnExchangeModule, only: DisConnExchangeType
  use GwfModule, only: GwfModelType
  use VirtualModelModule, only: VirtualModelType
  use GhostNodeModule, only: GhostNodeType
  use GwfMvrModule, only: GwfMvrType
  use ObserveModule, only: ObserveType
  use ObsModule, only: ObsType
  use SimModule, only: count_errors, store_error, store_error_unit
  use SimVariablesModule, only: errmsg, model_loc_idx
  use BlockParserModule, only: BlockParserType
  use TableModule, only: TableType, table_cr
<<<<<<< HEAD
  use MatrixBaseModule
=======
  use MatrixModule
>>>>>>> bb62e4ef

  implicit none

  private
  public :: GwfExchangeType
  public :: gwfexchange_create
  public :: GetGwfExchangeFromList
  public :: CastAsGwfExchange

  !> @brief Derived type for GwfExchangeType
  !!
  !! This derived type contains information and methods for
  !! connecting two GWF models.
  !!
  !<
  type, extends(DisConnExchangeType) :: GwfExchangeType
    type(GwfModelType), pointer :: gwfmodel1 => null() !< pointer to GWF Model 1
    type(GwfModelType), pointer :: gwfmodel2 => null() !< pointer to GWF Model 2
    !
    ! -- GWF specific option block:
    integer(I4B), pointer :: iprflow => null() !< print flag for cell by cell flows
    integer(I4B), pointer :: ipakcb => null() !< save flag for cell by cell flows
    integer(I4B), pointer :: inewton => null() !< newton flag (1 newton is on)
    integer(I4B), pointer :: icellavg => null() !< cell averaging
    integer(I4B), pointer :: ivarcv => null() !< variable cv
    integer(I4B), pointer :: idewatcv => null() !< dewatered cv
    integer(I4B), pointer :: ingnc => null() !< unit number for gnc (0 if off)
    type(GhostNodeType), pointer :: gnc => null() !< gnc object
    integer(I4B), pointer :: inmvr => null() !< unit number for mover (0 if off)
    type(GwfMvrType), pointer :: mvr => null() !< water mover object
    integer(I4B), pointer :: inobs => null() !< unit number for GWF-GWF observations
    type(ObsType), pointer :: obs => null() !< observation object
    !
    ! -- internal data
    real(DP), dimension(:), pointer, contiguous :: cond => null() !< conductance
    real(DP), dimension(:), pointer, contiguous :: condsat => null() !< saturated conductance
    integer(I4B), dimension(:), pointer, contiguous :: idxglo => null() !< mapping to global (solution) amat
    integer(I4B), dimension(:), pointer, contiguous :: idxsymglo => null() !< mapping to global (solution) symmetric amat
    real(DP), pointer :: satomega => null() !< saturation smoothing
    real(DP), dimension(:), pointer, contiguous :: simvals => null() !< simulated flow rate for each exchange
    !
    ! -- table objects
    type(TableType), pointer :: outputtab1 => null()
    type(TableType), pointer :: outputtab2 => null()

  contains

    procedure :: exg_df => gwf_gwf_df
    procedure :: exg_ac => gwf_gwf_ac
    procedure :: exg_mc => gwf_gwf_mc
    procedure :: exg_ar => gwf_gwf_ar
    procedure :: exg_rp => gwf_gwf_rp
    procedure :: exg_ad => gwf_gwf_ad
    procedure :: exg_cf => gwf_gwf_cf
    procedure :: exg_fc => gwf_gwf_fc
    procedure :: exg_fn => gwf_gwf_fn
    procedure :: exg_cq => gwf_gwf_cq
    procedure :: exg_bd => gwf_gwf_bd
    procedure :: exg_ot => gwf_gwf_ot
    procedure :: exg_da => gwf_gwf_da
    procedure :: exg_fp => gwf_gwf_fp
    procedure :: get_iasym => gwf_gwf_get_iasym
    procedure :: connects_model => gwf_gwf_connects_model
    procedure :: use_interface_model
    procedure :: allocate_scalars
    procedure :: allocate_arrays
    procedure :: read_options
    procedure :: parse_option
    procedure :: read_gnc
    procedure :: read_mvr
    procedure, private :: calc_cond_sat
    procedure, private :: condcalc
    procedure, private :: rewet
    procedure, private :: qcalc
    procedure :: gwf_gwf_bdsav
    procedure, private :: gwf_gwf_bdsav_model
    procedure, private :: gwf_gwf_df_obs
    procedure, private :: gwf_gwf_rp_obs
    procedure, public :: gwf_gwf_save_simvals
    procedure, private :: gwf_gwf_calc_simvals
<<<<<<< HEAD
    procedure, public :: gwf_gwf_set_flow_to_npf
=======
    procedure, public :: gwf_gwf_set_simvals_to_npf
>>>>>>> bb62e4ef
    procedure, private :: validate_exchange
    procedure :: gwf_gwf_add_to_flowja
  end type GwfExchangeType

contains

  !> @ brief Create GWF GWF exchange
  !!
  !! Create a new GWF to GWF exchange object.
  !!
  !< TODO_MJR: refactor, why not just pass in the model objects?
  subroutine gwfexchange_create(filename, name, id, m1_id, m2_id)
    ! -- modules
    use ConstantsModule, only: LINELENGTH
    use BaseModelModule, only: BaseModelType
    use VirtualModelModule, only: get_virtual_model
    use ListsModule, only: baseexchangelist
    use ObsModule, only: obs_cr
    use MemoryHelperModule, only: create_mem_path
    ! -- dummy
    character(len=*), intent(in) :: filename !< filename for reading    
    character(len=*) :: name !< exchange name
    integer(I4B), intent(in) :: id !< id for the exchange
    integer(I4B), intent(in) :: m1_id !< id for model 1
    integer(I4B), intent(in) :: m2_id !< id for model 2
    ! -- local
    type(GwfExchangeType), pointer :: exchange
    class(BaseModelType), pointer :: mb
    class(BaseExchangeType), pointer :: baseexchange
    integer(I4B) :: m1_index, m2_index
    !
    ! -- Create a new exchange and add it to the baseexchangelist container
    allocate (exchange)
    baseexchange => exchange
    call AddBaseExchangeToList(baseexchangelist, baseexchange)
    !
    ! -- Assign id and name
    exchange%id = id
    exchange%name = name
    exchange%memoryPath = create_mem_path(exchange%name)
    !
    ! -- allocate scalars and set defaults
    call exchange%allocate_scalars()
    exchange%filename = filename
    exchange%typename = 'GWF-GWF'
    !
    ! -- set gwfmodel1
    m1_index = model_loc_idx(m1_id)
    if (m1_index > 0) then
      mb => GetBaseModelFromList(basemodellist, m1_index)
      select type (mb)
      type is (GwfModelType)
        exchange%model1 => mb
        exchange%gwfmodel1 => mb
      end select
    end if
    exchange%v_model1 => get_virtual_model(m1_id)
    exchange%is_datacopy = .not. exchange%v_model1%is_local
    !
    ! -- set gwfmodel2
    m2_index = model_loc_idx(m2_id)
    if (m2_index > 0) then      
      mb => GetBaseModelFromList(basemodellist, m2_index)
      select type (mb)
      type is (GwfModelType)
        exchange%model2 => mb
        exchange%gwfmodel2 => mb
      end select
    end if
    exchange%v_model2 => get_virtual_model(m2_id)
    !
    ! -- Verify that gwf model1 is of the correct type
    if (.not. associated(exchange%gwfmodel1) .and. m1_index > 0) then
      write (errmsg, '(3a)') 'Problem with GWF-GWF exchange ', &
        trim(exchange%name), &
        '.  First specified GWF Model does not appear to be of the correct type.'
      call store_error(errmsg, terminate=.true.)
    end if
    !
    ! -- Verify that gwf model2 is of the correct type
    if (.not. associated(exchange%gwfmodel2) .and. m2_index > 0) then
      write (errmsg, '(3a)') 'Problem with GWF-GWF exchange ', &
        trim(exchange%name), &
        '.  Second specified GWF Model does not appear to be of the correct type.'
      call store_error(errmsg, terminate=.true.)
    end if
    !
    ! -- Create the obs package
    call obs_cr(exchange%obs, exchange%inobs)
    !
    ! -- return
    return
  end subroutine gwfexchange_create

  !> @ brief Define GWF GWF exchange
  !!
  !! Define GWF to GWF exchange object.
  !!
  !<
  subroutine gwf_gwf_df(this)
    ! -- modules
    use SimVariablesModule, only: iout
    use InputOutputModule, only: getunit, openfile
    use GhostNodeModule, only: gnc_cr
    ! -- dummy
    class(GwfExchangeType) :: this !<  GwfExchangeType
    ! -- local
    integer(I4B) :: inunit
    !
    ! -- open the file
    inunit = getunit()
    write (iout, '(/a,a)') ' Creating exchange: ', this%name
    call openfile(inunit, iout, this%filename, 'GWF-GWF')
    !
    call this%parser%Initialize(inunit, iout)
    !
    ! -- Ensure models are in same solution
    if (associated(this%gwfmodel1) .and. associated(this%gwfmodel2)) then
      if (this%gwfmodel1%idsoln /= this%gwfmodel2%idsoln) then
        call store_error('ERROR.  TWO MODELS ARE CONNECTED IN A GWF '// &
                        'EXCHANGE BUT THEY ARE IN DIFFERENT SOLUTIONS. '// &
                        'GWF MODELS MUST BE IN SAME SOLUTION: '// &
                        trim(this%gwfmodel1%name)//' '//trim(this%gwfmodel2%name))
        call this%parser%StoreErrorUnit()
      end if
    end if
    !
    ! -- read options
    call this%read_options(iout)
    !
    ! -- read dimensions
    call this%read_dimensions(iout)
    !
    ! -- allocate arrays
    call this%allocate_arrays()
    !
    ! -- read exchange data
    call this%read_data(iout)
    !
    ! -- call each model and increase the edge count
    if (associated(this%gwfmodel1)) then
      call this%gwfmodel1%npf%increase_edge_count(this%nexg)
    end if
    if (associated(this%gwfmodel2)) then
      call this%gwfmodel2%npf%increase_edge_count(this%nexg)
    end if
    !
    ! -- Create and read ghost node information
    if (this%ingnc > 0) then
      call gnc_cr(this%gnc, this%name, this%ingnc, iout)
      call this%read_gnc()
    end if
    !
    ! -- Read mover information
    if (this%inmvr > 0) then
      call this%read_mvr(iout)
    end if
    !
    ! -- close the file
    close (inunit)
    !
    ! -- Store obs
    call this%gwf_gwf_df_obs()
    if (associated(this%gwfmodel1)) then
      call this%obs%obs_df(iout, this%name, 'GWF-GWF', this%gwfmodel1%dis)
    end if
    !
    ! -- validate
      call this%validate_exchange()
    !
    ! -- return
    return
  end subroutine gwf_gwf_df

  !> @brief validate exchange data after reading
  !<
  subroutine validate_exchange(this)
    class(GwfExchangeType) :: this !<  GwfExchangeType
    ! local
    logical(LGP) :: has_k22, has_spdis, has_vsc

    ! Periodic boundary condition in exchange don't allow XT3D (=interface model)
    if (associated(this%model1, this%model2)) then
      if (this%ixt3d > 0) then
        write (errmsg, '(3a)') 'GWF-GWF exchange ', trim(this%name), &
          ' is a periodic boundary condition which cannot'// &
          ' be configured with XT3D'
        call store_error(errmsg, terminate=.TRUE.)
      end if
    end if    

    ! XT3D needs angle information
    if (this%ixt3d > 0 .and. this%ianglex == 0) then
      write (errmsg, '(3a)') 'GWF-GWF exchange ', trim(this%name), &
        ' requires that ANGLDEGX be specified as an'// &
        ' auxiliary variable because XT3D is enabled'
      call store_error(errmsg, terminate=.TRUE.)
    end if

    ! determine if specific functionality is demanded,
    ! in model 1 or model 2 (in parallel, only one of
    ! the models is checked, but the exchange is duplicated)
    has_k22 = .false.
    has_spdis = .false.
    has_vsc = .false.
    if (associated(this%gwfmodel1)) then
      has_k22 = (this%gwfmodel1%npf%ik22 /= 0)
      has_spdis = (this%gwfmodel1%npf%icalcspdis /= 0)
      has_vsc = (this%gwfmodel1%npf%invsc /= 0)
    end if
    if (associated(this%gwfmodel2)) then
      has_k22 = has_k22 .or. (this%gwfmodel2%npf%ik22 /= 0)
      has_spdis = has_spdis .or. (this%gwfmodel2%npf%icalcspdis /= 0)
      has_vsc = has_vsc .or. (this%gwfmodel2%npf%invsc /= 0)
    end if

    ! If horizontal anisotropy is in either model1 or model2,
    ! ANGLDEGX must be provided as an auxiliary variable for this
    ! GWF-GWF exchange (this%ianglex > 0).
    if (has_k22) then
      if (this%ianglex == 0) then
        write (errmsg, '(3a)') 'GWF-GWF exchange ', trim(this%name), &
          ' requires that ANGLDEGX be specified as an'// &
          ' auxiliary variable because K22 was specified'// &
          ' in one or both groundwater models.'
        call store_error(errmsg, terminate=.TRUE.)
      end if
    end if

    ! If specific discharge is needed for model1 or model2,
    ! ANGLDEGX must be provided as an auxiliary variable for this
    ! GWF-GWF exchange (this%ianglex > 0).
    if (has_spdis) then
      if (this%ianglex == 0) then
        write (errmsg, '(3a)') 'GWF-GWF exchange ', trim(this%name), &
          ' requires that ANGLDEGX be specified as an'// &
          ' auxiliary variable because specific discharge'// &
          ' is being calculated in one or both'// &
          ' groundwater models.'
        call store_error(errmsg, terminate=.TRUE.)
      end if
      if (this%icdist == 0) then
        write (errmsg, '(3a)') 'GWF-GWF exchange ', trim(this%name), &
          ' requires that CDIST be specified as an'// &
          ' auxiliary variable because specific discharge'// &
          ' is being calculated in one or both'// &
          ' groundwater models.'
        call store_error(errmsg, terminate=.TRUE.)
      end if
    end if

    ! If viscosity is on in either model, then terminate with an
    ! error as viscosity package doesn't work yet with exchanges.
    if (has_vsc) then
      write (errmsg, '(3a)') 'GWF-GWF exchange ', trim(this%name), &
        ' requires that the Viscosity Package is inactive'// &
        ' in both of the connected models.'
      call store_error(errmsg, terminate=.TRUE.)
    end if

  end subroutine validate_exchange

  !> @ brief Add connections
  !!
  !! override parent exg_ac so that gnc can add connections here.
  !!
  !<
  subroutine gwf_gwf_ac(this, sparse)
    ! -- modules
    use SparseModule, only: sparsematrix
    ! -- dummy
    class(GwfExchangeType) :: this !<  GwfExchangeType
    type(sparsematrix), intent(inout) :: sparse
    ! -- local
    integer(I4B) :: n, iglo, jglo
    !
    ! -- add exchange connections
    do n = 1, this%nexg
      iglo = this%nodem1(n) + this%gwfmodel1%moffset
      jglo = this%nodem2(n) + this%gwfmodel2%moffset
      call sparse%addconnection(iglo, jglo, 1)
      call sparse%addconnection(jglo, iglo, 1)
    end do
    !
    ! -- add gnc connections
    if (this%ingnc > 0) then
      call this%gnc%gnc_ac(sparse)
    end if
    !
    ! -- Return
    return
  end subroutine gwf_gwf_ac

  !> @ brief Map connections
  !!
  !! Map the connections in the global matrix
  !!
  !<
  subroutine gwf_gwf_mc(this, matrix_sln)
    ! -- modules
    use SparseModule, only: sparsematrix
    ! -- dummy
    class(GwfExchangeType) :: this !<  GwfExchangeType
    class(MatrixBaseType), pointer :: matrix_sln !< the system matrix
    ! -- local
    integer(I4B) :: n, iglo, jglo
    !
    ! -- map exchange connections
    do n = 1, this%nexg
      iglo = this%nodem1(n) + this%gwfmodel1%moffset
      jglo = this%nodem2(n) + this%gwfmodel2%moffset
      this%idxglo(n) = matrix_sln%get_position(iglo, jglo)
      this%idxsymglo(n) = matrix_sln%get_position(jglo, iglo)
    end do
    !
    ! -- map gnc connections
    if (this%ingnc > 0) then
      call this%gnc%gnc_mc(matrix_sln)
    end if
    !
    ! -- Return
    return
  end subroutine gwf_gwf_mc

  !> @ brief Allocate and read
  !!
  !! Allocated and read and calculate saturated conductance
  !!
  !<
  subroutine gwf_gwf_ar(this)
    ! -- modules
    ! -- dummy
    class(GwfExchangeType) :: this !<  GwfExchangeType    
    !
    ! -- If mover is active, then call ar routine
    if (this%inmvr > 0) call this%mvr%mvr_ar()    
    !
    ! -- Calculate the saturated conductance for all connections
    if (.not. this%use_interface_model()) call this%calc_cond_sat()
    !
    ! -- Observation AR
    call this%obs%obs_ar()
    !
    ! -- Return
    return
  end subroutine gwf_gwf_ar

  !> @ brief Read and prepare
  !!
  !! Read new data for mover and obs
  !!
  !<
  subroutine gwf_gwf_rp(this)
    ! -- modules
    use TdisModule, only: readnewdata
    ! -- dummy
    class(GwfExchangeType) :: this !<  GwfExchangeType
    !
    ! -- Check with TDIS on whether or not it is time to RP
    if (.not. readnewdata) return
    !
    ! -- Read and prepare for mover
    if (this%inmvr > 0) call this%mvr%mvr_rp()
    !
    ! -- Read and prepare for observations
    call this%gwf_gwf_rp_obs()
    !
    ! -- Return
    return
  end subroutine gwf_gwf_rp

  !> @ brief Advance
  !!
  !! Advance mover and obs
  !!
  !<
  subroutine gwf_gwf_ad(this)
    ! -- modules
    ! -- dummy
    class(GwfExchangeType) :: this !<  GwfExchangeType
    ! -- local
    !
    ! -- Advance mover
    if (this%inmvr > 0) call this%mvr%mvr_ad()
    !
    ! -- Push simulated values to preceding time step
    call this%obs%obs_ad()
    !
    ! -- Return
    return
  end subroutine gwf_gwf_ad

  !> @ brief Calculate coefficients
  !!
  !! Rewet as necessary
  !!
  !<
  subroutine gwf_gwf_cf(this, kiter)
    ! -- dummy
    class(GwfExchangeType) :: this !<  GwfExchangeType
    integer(I4B), intent(in) :: kiter
    ! -- local
    !
    ! -- Rewet cells across models using the wetdry parameters in each model's
    !    npf package, and the head in the connected model.
    call this%rewet(kiter)
    !
    ! -- Return
    return
  end subroutine gwf_gwf_cf

  !> @ brief Fill coefficients
  !!
  !! Calculate conductance and fill coefficient matrix
  !!
  !<
  subroutine gwf_gwf_fc(this, kiter, matrix_sln, rhs_sln, inwtflag)
    ! -- modules
    use ConstantsModule, only: DHALF
    use GwfNpfModule, only: hcond, vcond
    ! -- dummy
    class(GwfExchangeType) :: this !<  GwfExchangeType
    integer(I4B), intent(in) :: kiter
    class(MatrixBaseType), pointer :: matrix_sln
    real(DP), dimension(:), intent(inout) :: rhs_sln
    integer(I4B), optional, intent(in) :: inwtflag
    ! -- local
    integer(I4B) :: inwt, iexg
    integer(I4B) :: i, nodem1sln, nodem2sln
    !
    ! -- calculate the conductance for each exchange connection
    call this%condcalc()
    !
    ! -- if gnc is active, then copy cond into gnc cond (might consider a
    !    pointer here in the future)
    if (this%ingnc > 0) then
      do iexg = 1, this%nexg
        this%gnc%cond(iexg) = this%cond(iexg)
      end do
    end if
    !
    ! -- Put this%cond into amatsln
    do i = 1, this%nexg
      call matrix_sln%set_value_pos(this%idxglo(i), this%cond(i))
      call matrix_sln%set_value_pos(this%idxsymglo(i), this%cond(i))

      nodem1sln = this%nodem1(i) + this%gwfmodel1%moffset
      nodem2sln = this%nodem2(i) + this%gwfmodel2%moffset
      call matrix_sln%add_diag_value(nodem1sln, -this%cond(i))
      call matrix_sln%add_diag_value(nodem2sln, -this%cond(i))
    end do
    !
    ! -- Fill the gnc terms in the solution matrix
    if (this%ingnc > 0) then
      call this%gnc%gnc_fc(kiter, matrix_sln)
    end if
    !
    ! -- Call mvr fc routine
    if (this%inmvr > 0) call this%mvr%mvr_fc()
    !
    ! -- Set inwt to exchange newton, but shut off if requested by caller
    inwt = this%inewton
    if (present(inwtflag)) then
      if (inwtflag == 0) inwt = 0
    end if
    if (inwt /= 0) then
      call this%exg_fn(kiter, matrix_sln)
    end if
    !
    ! -- Ghost node Newton-Raphson
    if (this%ingnc > 0) then
      if (inwt /= 0) then
        call this%gnc%gnc_fn(kiter, matrix_sln, this%condsat, &
                             ihc_opt=this%ihc, ivarcv_opt=this%ivarcv, &
                             ictm1_opt=this%gwfmodel1%npf%icelltype, &
                             ictm2_opt=this%gwfmodel2%npf%icelltype)
      end if
    end if
    !
    ! -- Return
    return
  end subroutine gwf_gwf_fc

  !> @ brief Fill Newton
  !!
  !! Fill amatsln with Newton terms
  !!
  !<
  subroutine gwf_gwf_fn(this, kiter, matrix_sln)
    ! -- modules
    use SmoothingModule, only: sQuadraticSaturationDerivative
    ! -- dummy
    class(GwfExchangeType) :: this !<  GwfExchangeType
    integer(I4B), intent(in) :: kiter
    class(MatrixBaseType), pointer :: matrix_sln
    ! -- local
    logical :: nisup
    integer(I4B) :: iexg
    integer(I4B) :: n, m
    integer(I4B) :: nodensln, nodemsln
    integer(I4B) :: ibdn, ibdm
    real(DP) :: topn, topm
    real(DP) :: botn, botm
    real(DP) :: topup, botup
    real(DP) :: hn, hm
    real(DP) :: hup, hdn
    real(DP) :: cond
    real(DP) :: term
    real(DP) :: consterm
    real(DP) :: derv
    !
    do iexg = 1, this%nexg
      n = this%nodem1(iexg)
      m = this%nodem2(iexg)
      nodensln = this%nodem1(iexg) + this%gwfmodel1%moffset
      nodemsln = this%nodem2(iexg) + this%gwfmodel2%moffset
      ibdn = this%gwfmodel1%ibound(n)
      ibdm = this%gwfmodel2%ibound(m)
      topn = this%gwfmodel1%dis%top(n)
      topm = this%gwfmodel2%dis%top(m)
      botn = this%gwfmodel1%dis%bot(n)
      botm = this%gwfmodel2%dis%bot(m)
      hn = this%gwfmodel1%x(n)
      hm = this%gwfmodel2%x(m)
      if (this%ihc(iexg) == 0) then
        ! -- vertical connection, newton not supported
      else
        ! -- determine upstream node
        nisup = .false.
        if (hm < hn) nisup = .true.
        !
        ! -- set upstream top and bot
        if (nisup) then
          topup = topn
          botup = botn
          hup = hn
          hdn = hm
        else
          topup = topm
          botup = botm
          hup = hm
          hdn = hn
        end if
        !
        ! -- no newton terms if upstream cell is confined
        if (nisup) then
          if (this%gwfmodel1%npf%icelltype(n) == 0) cycle
        else
          if (this%gwfmodel2%npf%icelltype(m) == 0) cycle
        end if
        !
        ! -- set topup and botup
        if (this%ihc(iexg) == 2) then
          topup = min(topn, topm)
          botup = max(botn, botm)
        end if
        !
        ! get saturated conductivity for derivative
        cond = this%condsat(iexg)
        !
        ! -- TO DO deal with MODFLOW-NWT upstream weighting option
        !
        ! -- compute terms
        consterm = -cond * (hup - hdn)
        derv = sQuadraticSaturationDerivative(topup, botup, hup)
        if (nisup) then
          !
          ! -- fill jacobian with n being upstream
          term = consterm * derv
          this%gwfmodel1%rhs(n) = this%gwfmodel1%rhs(n) + term * hn
          this%gwfmodel2%rhs(m) = this%gwfmodel2%rhs(m) - term * hn
          call matrix_sln%add_diag_value(nodensln, term)
          if (ibdm > 0) then
            call matrix_sln%add_value_pos(this%idxsymglo(iexg), -term)
          end if
        else
          !
          ! -- fill jacobian with m being upstream
          term = -consterm * derv
          this%gwfmodel1%rhs(n) = this%gwfmodel1%rhs(n) + term * hm
          this%gwfmodel2%rhs(m) = this%gwfmodel2%rhs(m) - term * hm
          call matrix_sln%add_diag_value(nodemsln, -term)
          if (ibdn > 0) then
            call matrix_sln%add_value_pos(this%idxglo(iexg), term)
          end if
        end if
      end if
    end do
    !
    ! -- Return
    return
  end subroutine gwf_gwf_fn

  !> @ brief Calculate flow
  !!
  !! Calculate flow between two cells and store in simvals, also set
  !! information needed for specific discharge calculation
  !!
  !<
  subroutine gwf_gwf_cq(this, icnvg, isuppress_output, isolnid)
    ! -- modules
    ! -- dummy
    class(GwfExchangeType) :: this !<  GwfExchangeType
    integer(I4B), intent(inout) :: icnvg
    integer(I4B), intent(in) :: isuppress_output
    integer(I4B), intent(in) :: isolnid
    ! -- local
    !
    ! -- calculate flow and store in simvals
    call this%gwf_gwf_calc_simvals()
    !
<<<<<<< HEAD
    ! -- set flows to model edges in NPF
    call this%gwf_gwf_set_flow_to_npf()
=======
    ! -- set rates to model edges in npf for spdis calculation
    call this%gwf_gwf_set_simvals_to_npf()
>>>>>>> bb62e4ef
    !
    ! -- add exchange flows to model's flowja diagonal
    call this%gwf_gwf_add_to_flowja()
    !
    ! -- return
    return
  end subroutine gwf_gwf_cq

  !> @brief Calculate flow rates for the exchanges and
  !< store them in a member array
  subroutine gwf_gwf_calc_simvals(this)
    use ConstantsModule, only: DZERO
    class(GwfExchangeType) :: this !<  GwfExchangeType
    ! local
    integer(I4B) :: i
    integer(I4B) :: n1, n2
    integer(I4B) :: ibdn1, ibdn2
    real(DP) :: rrate

    do i = 1, this%nexg
      rrate = DZERO
      n1 = this%nodem1(i)
      n2 = this%nodem2(i)
      ibdn1 = this%gwfmodel1%ibound(n1)
      ibdn2 = this%gwfmodel2%ibound(n2)
      if (ibdn1 /= 0 .and. ibdn2 /= 0) then
        rrate = this%qcalc(i, n1, n2)
        if (this%ingnc > 0) then
          rrate = rrate + this%gnc%deltaqgnc(i)
        end if
      end if
      this%simvals(i) = rrate
    end do

    return
  end subroutine gwf_gwf_calc_simvals

  !> @brief Add exchange flow to each model flowja diagonal
  !< position so that residual is calculated correctly.
  subroutine gwf_gwf_add_to_flowja(this)
    class(GwfExchangeType) :: this !<  GwfExchangeType
    ! local
    integer(I4B) :: i
    integer(I4B) :: n
    integer(I4B) :: idiag
    real(DP) :: flow

    do i = 1, this%nexg

      if (associated(this%gwfmodel1)) then
        flow = this%simvals(i)
        n = this%nodem1(i)
        idiag = this%gwfmodel1%ia(n)
        this%gwfmodel1%flowja(idiag) = this%gwfmodel1%flowja(idiag) + flow
      end if

      if (associated(this%gwfmodel2)) then
        flow = -this%simvals(i)
        n = this%nodem2(i)
        idiag = this%gwfmodel2%ia(n)
        this%gwfmodel2%flowja(idiag) = this%gwfmodel2%flowja(idiag) + flow
      end if

    end do

    return
  end subroutine gwf_gwf_add_to_flowja

<<<<<<< HEAD
  !> @brief Set flow rates to the edges in the models
  !<
  subroutine gwf_gwf_set_flow_to_npf(this)
=======
  !> @brief Calculate specific discharge from flow rates
  !< and set them to the models
  subroutine gwf_gwf_set_simvals_to_npf(this)
>>>>>>> bb62e4ef
    use ConstantsModule, only: DZERO, DPIO180
    use GwfNpfModule, only: thksatnm
    class(GwfExchangeType) :: this !<  GwfExchangeType
    ! local
    integer(I4B) :: iusg
    integer(I4B) :: i
    integer(I4B) :: n1, n2
    integer(I4B) :: ibdn1, ibdn2
    integer(I4B) :: ictn1, ictn2
    integer(I4B) :: ihc
    real(DP) :: rrate
    real(DP) :: topn1, topn2
    real(DP) :: botn1, botn2
    real(DP) :: satn1, satn2
    real(DP) :: hn1, hn2
    real(DP) :: nx, ny
    real(DP) :: distance
    real(DP) :: dltot
    real(DP) :: hwva
    real(DP) :: area
    real(DP) :: thksat
    real(DP) :: angle

    ! -- Return if there neither model needs to calculate specific discharge
    if (this%gwfmodel1%npf%icalcspdis == 0 .and. &
        this%gwfmodel2%npf%icalcspdis == 0) return
    !
    ! -- initialize
    iusg = 0
    !
    ! -- Loop through all exchanges using the flow rate
    !    stored in simvals
    do i = 1, this%nexg
      rrate = this%simvals(i)
      n1 = this%nodem1(i)
      n2 = this%nodem2(i)
      ihc = this%ihc(i)
      hwva = this%hwva(i)
      ibdn1 = this%gwfmodel1%ibound(n1)
      ibdn2 = this%gwfmodel2%ibound(n2)
      ictn1 = this%gwfmodel1%npf%icelltype(n1)
      ictn2 = this%gwfmodel2%npf%icelltype(n2)
      topn1 = this%gwfmodel1%dis%top(n1)
      topn2 = this%gwfmodel2%dis%top(n2)
      botn1 = this%gwfmodel1%dis%bot(n1)
      botn2 = this%gwfmodel2%dis%bot(n2)
      satn1 = this%gwfmodel1%npf%sat(n1)
      satn2 = this%gwfmodel2%npf%sat(n2)
      hn1 = this%gwfmodel1%x(n1)
      hn2 = this%gwfmodel2%x(n2)
      !
      ! -- Calculate face normal components
      if (ihc == 0) then
        nx = DZERO
        ny = DZERO
        area = hwva
        if (botn1 < botn2) then
          ! -- n1 is beneath n2, so rate is positive downward.  Flip rate
          !    upward so that points in positive z direction
          rrate = -rrate
        end if
      else
        if (this%ianglex > 0) then
          angle = this%auxvar(this%ianglex, i) * DPIO180
          nx = cos(angle)
          ny = sin(angle)
        else
          ! error?
          call store_error('error in gwf_gwf_cq', terminate=.TRUE.)
        end if
        !
        ! -- Calculate the saturated thickness at interface between n1 and n2
        thksat = thksatnm(ibdn1, ibdn2, ictn1, ictn2, this%inewton, ihc, &
                          iusg, hn1, hn2, satn1, satn2, &
                          topn1, topn2, botn1, botn2, this%satomega)
        area = hwva * thksat
      end if
      !
      ! -- Submit this connection and flow information to the npf
      !    package of gwfmodel1
      if (this%icdist > 0) then
        dltot = this%auxvar(this%icdist, i)
      else
        call store_error('error in gwf_gwf_cq', terminate=.TRUE.)
      end if
      distance = dltot * this%cl1(i) / (this%cl1(i) + this%cl2(i))
      if (this%gwfmodel1%npf%icalcspdis == 1) then
        call this%gwfmodel1%npf%set_edge_properties(n1, ihc, rrate, area, &
                                                    nx, ny, distance)
      end if
      !
      ! -- Submit this connection and flow information to the npf
      !    package of gwfmodel2
      if (this%icdist > 0) then
        dltot = this%auxvar(this%icdist, i)
      else
        call store_error('error in gwf_gwf_cq', terminate=.TRUE.)
      end if
      if (this%gwfmodel2%npf%icalcspdis == 1) then
        distance = dltot * this%cl2(i) / (this%cl1(i) + this%cl2(i))
        if (ihc /= 0) rrate = -rrate
        call this%gwfmodel2%npf%set_edge_properties(n2, ihc, rrate, area, &
                                                    -nx, -ny, distance)
      end if
      !
    end do
    !
    return
<<<<<<< HEAD
  end subroutine gwf_gwf_set_flow_to_npf
=======
  end subroutine gwf_gwf_set_simvals_to_npf
>>>>>>> bb62e4ef

  !> @ brief Budget
  !!
  !! Accumulate budget terms
  !!
  !<
  subroutine gwf_gwf_bd(this, icnvg, isuppress_output, isolnid)
    ! -- modules
    use ConstantsModule, only: DZERO, LENBUDTXT, LENPACKAGENAME
    use BudgetModule, only: rate_accumulator
    ! -- dummy
    class(GwfExchangeType) :: this !<  GwfExchangeType
    integer(I4B), intent(inout) :: icnvg
    integer(I4B), intent(in) :: isuppress_output
    integer(I4B), intent(in) :: isolnid
    ! -- local
    character(len=LENBUDTXT), dimension(1) :: budtxt
    real(DP), dimension(2, 1) :: budterm
    real(DP) :: ratin, ratout
    ! -- formats
    !
    ! -- initialize
    budtxt(1) = '    FLOW-JA-FACE'
    !
    ! -- Calculate ratin/ratout and pass to model budgets
    call rate_accumulator(this%simvals, ratin, ratout)
    !
    ! -- Add the budget terms to model 1
    if (associated(this%gwfmodel1)) then
      budterm(1, 1) = ratin
      budterm(2, 1) = ratout
      call this%gwfmodel1%model_bdentry(budterm, budtxt, this%name)
    end if
    !
    ! -- Add the budget terms to model 2
    if (associated(this%gwfmodel2)) then
      budterm(1, 1) = ratout
      budterm(2, 1) = ratin
      call this%gwfmodel2%model_bdentry(budterm, budtxt, this%name)
    end if
    !
    ! -- Call mvr bd routine
    if (this%inmvr > 0) call this%mvr%mvr_bd()
    !
    ! -- return
    return
  end subroutine gwf_gwf_bd

  !> @ brief Budget save
  !!
  !! Output individual flows to listing file and binary budget files
  !!
  !<
  subroutine gwf_gwf_bdsav(this)
    ! -- modules
    ! -- dummy
    class(GwfExchangeType) :: this !<  GwfExchangeType
    ! -- local
    integer(I4B) :: icbcfl, ibudfl
    !
    ! -- budget for model1
<<<<<<< HEAD
    if (associated(this%gwfmodel1)) then
      call this%gwf_gwf_bdsav_model(this%gwfmodel1)
    end if
    !
    ! -- budget for model2
    if (associated(this%gwfmodel2)) then
      call this%gwf_gwf_bdsav_model(this%gwfmodel2)
    end if
=======
    call this%gwf_gwf_bdsav_model(this%gwfmodel1)
    !
    ! -- budget for model2
    call this%gwf_gwf_bdsav_model(this%gwfmodel2)
>>>>>>> bb62e4ef
    !
    ! -- Set icbcfl, ibudfl to zero so that flows will be printed and
    !    saved, if the options were set in the MVR package
    icbcfl = 1
    ibudfl = 1
    !
    ! -- Call mvr bd routine
    if (this%inmvr > 0) call this%mvr%mvr_bdsav(icbcfl, ibudfl, 0)
    !
    ! -- Calculate and write simulated values for observations
    if (this%inobs /= 0) then
      call this%gwf_gwf_save_simvals()
    end if
    !
    ! -- return
    return
  end subroutine gwf_gwf_bdsav

  subroutine gwf_gwf_bdsav_model(this, model)
    use ConstantsModule, only: DZERO, LENBUDTXT, LENPACKAGENAME
    use TdisModule, only: kstp, kper
    class(GwfExchangeType) :: this !< this exchange
    type(GwfModelType), pointer :: model !< the model to save budget for
    ! local
    character(len=LENPACKAGENAME + 4) :: packname
    character(len=LENBUDTXT), dimension(1) :: budtxt
    type(TableType), pointer :: output_tab
<<<<<<< HEAD
    class(VirtualModelType), pointer :: nbr_model
=======
    class(GwfModelType), pointer :: nbr_model
>>>>>>> bb62e4ef
    character(len=20) :: nodestr
    character(len=LENBOUNDNAME) :: bname
    integer(I4B) :: ntabrows
    integer(I4B) :: nodeu
    integer(I4B) :: i, n1, n2, n1u, n2u
    integer(I4B) :: ibinun
    real(DP) :: ratin, ratout, rrate
    logical(LGP) :: is_for_model1

    budtxt(1) = '    FLOW-JA-FACE'
    packname = 'EXG '//this%name
    packname = adjustr(packname)
    if (associated(model, this%gwfmodel1)) then
      output_tab => this%outputtab1
<<<<<<< HEAD
      nbr_model => this%v_model2
      is_for_model1 = .true.
    else
      output_tab => this%outputtab2
      nbr_model => this%v_model1
=======
      nbr_model => this%gwfmodel2
      is_for_model1 = .true.
    else
      output_tab => this%outputtab2
      nbr_model => this%gwfmodel1
>>>>>>> bb62e4ef
      is_for_model1 = .false.
    end if
    !
    ! -- update output tables
    if (this%iprflow /= 0) then
      !
      ! -- update titles
      if (model%oc%oc_save('BUDGET')) then
        call output_tab%set_title(packname)
      end if
      !
      ! -- set table kstp and kper
      call output_tab%set_kstpkper(kstp, kper)
      !
      ! -- update maxbound of tables
      ntabrows = 0
      do i = 1, this%nexg
        n1 = this%nodem1(i)
        n2 = this%nodem2(i)
        !
        ! -- If both cells are active then calculate flow rate
<<<<<<< HEAD
        if (this%v_model1%ibound%get(n1) /= 0 .and. &
            this%v_model2%ibound%get(n2) /= 0) then
=======
        if (this%model1%ibound(n1) /= 0 .and. this%model2%ibound(n2) /= 0) then
>>>>>>> bb62e4ef
          ntabrows = ntabrows + 1
        end if
      end do
      if (ntabrows > 0) then
        call output_tab%set_maxbound(ntabrows)
      end if
    end if
    !
    ! -- Print and write budget terms
    !
    ! -- Set binary unit numbers for saving flows
    if (this%ipakcb /= 0) then
      ibinun = model%oc%oc_save_unit('BUDGET')
    else
      ibinun = 0
    end if
    !
    ! -- If save budget flag is zero for this stress period, then
    !    shut off saving
    if (.not. model%oc%oc_save('BUDGET')) ibinun = 0
    !
    ! -- If cell-by-cell flows will be saved as a list, write header.
    if (ibinun /= 0) then
      call model%dis%record_srcdst_list_header(budtxt(1), &
                                               model%name, &
                                               this%name, &
                                               nbr_model%name, &
                                               this%name, &
                                               this%naux, this%auxname, &
                                               ibinun, this%nexg, &
                                               model%iout)
    end if
    !
    ! Initialize accumulators
    ratin = DZERO
    ratout = DZERO
    !
    ! -- Loop through all exchanges
    do i = 1, this%nexg
      !
      ! -- Assign boundary name
      if (this%inamedbound > 0) then
        bname = this%boundname(i)
      else
        bname = ''
      end if
      !
      ! -- Calculate the flow rate between n1 and n2
      rrate = DZERO
      n1 = this%nodem1(i)
      n2 = this%nodem2(i)
      !
      ! -- If both cells are active then calculate flow rate
<<<<<<< HEAD
      if (this%v_model1%ibound%get(n1) /= 0 .and. &
          this%v_model2%ibound%get(n2) /= 0) then
=======
      if (this%model1%ibound(n1) /= 0 .and. &
          this%model2%ibound(n2) /= 0) then
>>>>>>> bb62e4ef
        rrate = this%simvals(i)
        !
        ! -- Print the individual rates to model list files if requested
        if (this%iprflow /= 0) then
          if (model%oc%oc_save('BUDGET')) then
            !
            ! -- set nodestr and write outputtab table
            if (is_for_model1) then
              nodeu = model%dis%get_nodeuser(n1)
              call model%dis%nodeu_to_string(nodeu, nodestr)
              call output_tab%print_list_entry(i, trim(adjustl(nodestr)), &
                                               rrate, bname)
            else
              nodeu = model%dis%get_nodeuser(n2)
              call model%dis%nodeu_to_string(nodeu, nodestr)
              call output_tab%print_list_entry(i, trim(adjustl(nodestr)), &
                                               -rrate, bname)
            end if

          end if
        end if
        if (rrate < DZERO) then
          ratout = ratout - rrate
        else
          ratin = ratin + rrate
        end if
      end if
      !
      ! -- If saving cell-by-cell flows in list, write flow
<<<<<<< HEAD
      ! TODO_MJR: implement these without type bound procedure:
=======
>>>>>>> bb62e4ef
      n1u = this%model1%dis%get_nodeuser(n1)
      n2u = this%model2%dis%get_nodeuser(n2)
      if (ibinun /= 0) then
        if (is_for_model1) then
          call model%dis%record_mf6_list_entry(ibinun, n1u, n2u, rrate, &
                                               this%naux, this%auxvar(:, i), &
                                               .false., .false.)
        else
          call model%dis%record_mf6_list_entry(ibinun, n2u, n1u, -rrate, &
                                               this%naux, this%auxvar(:, i), &
                                               .false., .false.)
        end if
      end if
      !
    end do

  end subroutine gwf_gwf_bdsav_model

  !> @ brief Output
  !!
  !! Write output
  !!
  !<
  subroutine gwf_gwf_ot(this)
    ! -- modules
    use SimVariablesModule, only: iout
    use ConstantsModule, only: DZERO, LINELENGTH
    ! -- dummy
    class(GwfExchangeType) :: this !<  GwfExchangeType
    ! -- local
    integer(I4B) :: iexg, n1, n2
    integer(I4B) :: ibudfl
    real(DP) :: flow, deltaqgnc
    character(len=LINELENGTH) :: node1str, node2str
    ! -- format
    character(len=*), parameter :: fmtheader = &
     "(/1x, 'SUMMARY OF EXCHANGE RATES FOR EXCHANGE ', a, ' WITH ID ', i0, /, &
       &2a16, 5a16, /, 112('-'))"
    character(len=*), parameter :: fmtheader2 = &
     "(/1x, 'SUMMARY OF EXCHANGE RATES FOR EXCHANGE ', a, ' WITH ID ', i0, /, &
       &2a16, 4a16, /, 96('-'))"
    character(len=*), parameter :: fmtdata = &
                                   "(2a16, 5(1pg16.6))"
    !
    ! -- Call bdsave
    call this%gwf_gwf_bdsav()
    !
    ! -- Initialize
    deltaqgnc = DZERO
    !
    ! -- Write a table of exchanges
    if (this%iprflow /= 0) then
      if (this%ingnc > 0) then
        write (iout, fmtheader) trim(adjustl(this%name)), this%id, 'NODEM1', &
          'NODEM2', 'COND', 'X_M1', 'X_M2', 'DELTAQGNC', &
          'FLOW'
      else
        write (iout, fmtheader2) trim(adjustl(this%name)), this%id, 'NODEM1', &
          'NODEM2', 'COND', 'X_M1', 'X_M2', 'FLOW'
      end if
      do iexg = 1, this%nexg
        n1 = this%nodem1(iexg)
        n2 = this%nodem2(iexg)
        flow = this%simvals(iexg)
        call this%gwfmodel1%dis%noder_to_string(n1, node1str)
        call this%gwfmodel2%dis%noder_to_string(n2, node2str)
        if (this%ingnc > 0) then
          deltaqgnc = this%gnc%deltaqgnc(iexg)
          write (iout, fmtdata) trim(adjustl(node1str)), &
            trim(adjustl(node2str)), &
            this%cond(iexg), this%v_model1%x%get(n1), &
            this%v_model2%x%get(n2), deltaqgnc, flow
        else
          write (iout, fmtdata) trim(adjustl(node1str)), &
            trim(adjustl(node2str)), &
            this%cond(iexg), this%v_model1%x%get(n1), &
            this%v_model2%x%get(n2), flow
        end if
      end do
    end if
    !
    ! -- Mover budget output
    ibudfl = 1
    if (this%inmvr > 0) call this%mvr%mvr_ot_bdsummary(ibudfl)
    !
    ! -- OBS output
    call this%obs%obs_ot()
    !
    ! -- return
    return
  end subroutine gwf_gwf_ot

  !> @ brief Read options
  !!
  !! Read the options block
  !!
  !<
  subroutine read_options(this, iout)
    ! -- modules
    use ConstantsModule, only: LINELENGTH, LENAUXNAME, DEM6
    use MemoryManagerModule, only: mem_allocate
    use SimModule, only: store_error, store_error_unit
    ! -- dummy
    class(GwfExchangeType) :: this !<  GwfExchangeType
    integer(I4B), intent(in) :: iout
    ! -- local
    character(len=LINELENGTH) :: keyword
    logical :: isfound
    logical :: endOfBlock
    integer(I4B) :: ierr
    !
    ! -- get options block
    call this%parser%GetBlock('OPTIONS', isfound, ierr, &
                              supportOpenClose=.true., blockRequired=.false.)
    !
    ! -- parse options block if detected
    if (isfound) then
      write (iout, '(1x,a)') 'PROCESSING GWF-GWF EXCHANGE OPTIONS'
      do
        call this%parser%GetNextLine(endOfBlock)
        if (endOfBlock) then
          exit
        end if
        call this%parser%GetStringCaps(keyword)

        ! first parse option in base
        if (this%DisConnExchangeType%parse_option(keyword, iout)) then
          cycle
        end if

        ! it's probably ours
        if (this%parse_option(keyword, iout)) then
          cycle
        end if

        ! unknown option
        errmsg = "Unknown GWF-GWF exchange option '"//trim(keyword)//"'."
        call store_error(errmsg)
        call this%parser%StoreErrorUnit()
      end do

      write (iout, '(1x,a)') 'END OF GWF-GWF EXCHANGE OPTIONS'
    end if
    !
    ! -- set omega value used for saturation calculations
    if (this%inewton > 0) then
      this%satomega = DEM6
    end if
    !
    ! -- return
    return
  end subroutine read_options

  !> @brief parse option from exchange file
  !<
  function parse_option(this, keyword, iout) result(parsed)
    use InputOutputModule, only: getunit, openfile
    class(GwfExchangeType) :: this !<  GwfExchangeType
    character(len=LINELENGTH), intent(in) :: keyword !< the option name
    integer(I4B), intent(in) :: iout !< for logging
    logical(LGP) :: parsed !< true when parsed
    ! local
    character(len=LINELENGTH) :: fname
    integer(I4B) :: inobs
    character(len=LINELENGTH) :: subkey
    character(len=:), allocatable :: line

    parsed = .true.

    sel_opt: select case (keyword)
    case ('PRINT_FLOWS')
      this%iprflow = 1
      write (iout, '(4x,a)') &
        'EXCHANGE FLOWS WILL BE PRINTED TO LIST FILES.'
    case ('SAVE_FLOWS')
      this%ipakcb = -1
      write (iout, '(4x,a)') &
        'EXCHANGE FLOWS WILL BE SAVED TO BINARY BUDGET FILES.'
    case ('ALTERNATIVE_CELL_AVERAGING')
      call this%parser%GetStringCaps(subkey)
      select case (subkey)
      case ('LOGARITHMIC')
        this%icellavg = 1
      case ('AMT-LMK')
        this%icellavg = 2
      case default
        errmsg = "Unknown cell averaging method '"//trim(subkey)//"'."
        call store_error(errmsg)
        call this%parser%StoreErrorUnit()
      end select
      write (iout, '(4x,a,a)') &
        'CELL AVERAGING METHOD HAS BEEN SET TO: ', trim(subkey)
    case ('VARIABLECV')
      this%ivarcv = 1
      write (iout, '(4x,a)') &
        'VERTICAL CONDUCTANCE VARIES WITH WATER TABLE.'
      call this%parser%GetStringCaps(subkey)
      if (subkey == 'DEWATERED') then
        this%idewatcv = 1
        write (iout, '(4x,a)') &
          'VERTICAL CONDUCTANCE ACCOUNTS FOR DEWATERED PORTION OF   '// &
          'AN UNDERLYING CELL.'
      end if
    case ('NEWTON')
      this%inewton = 1
      write (iout, '(4x,a)') &
        'NEWTON-RAPHSON method used for unconfined cells'
    case ('GNC6')
      call this%parser%GetStringCaps(subkey)
      if (subkey /= 'FILEIN') then
        call store_error('GNC6 KEYWORD MUST BE FOLLOWED BY '// &
                         '"FILEIN" then by filename.')
        call this%parser%StoreErrorUnit()
      end if
      call this%parser%GetString(fname)
      if (fname == '') then
        call store_error('NO GNC6 FILE SPECIFIED.')
        call this%parser%StoreErrorUnit()
      end if
      this%ingnc = getunit()
      call openfile(this%ingnc, iout, fname, 'GNC')
      write (iout, '(4x,a)') &
        'GHOST NODES WILL BE READ FROM ', trim(fname)
    case ('MVR6')
      if (this%is_datacopy) then
        call this%parser%GetRemainingLine(line)
        exit sel_opt
      end if
      call this%parser%GetStringCaps(subkey)
      if (subkey /= 'FILEIN') then
        call store_error('MVR6 KEYWORD MUST BE FOLLOWED BY '// &
                         '"FILEIN" then by filename.')
        call this%parser%StoreErrorUnit()
      end if
      call this%parser%GetString(fname)
      if (fname == '') then
        call store_error('NO MVR6 FILE SPECIFIED.')
        call this%parser%StoreErrorUnit()
      end if
      this%inmvr = getunit()
      call openfile(this%inmvr, iout, fname, 'MVR')
      write (iout, '(4x,a)') &
        'WATER MOVER INFORMATION WILL BE READ FROM ', trim(fname)
    case ('OBS6')
      if (this%is_datacopy) then
        call this%parser%GetRemainingLine(line)
        exit sel_opt
      end if
      call this%parser%GetStringCaps(subkey)
      if (subkey /= 'FILEIN') then
        call store_error('OBS8 KEYWORD MUST BE FOLLOWED BY '// &
                         '"FILEIN" then by filename.')
        call this%parser%StoreErrorUnit()
      end if
      this%obs%active = .true.
      call this%parser%GetString(this%obs%inputFilename)
      inobs = GetUnit()
      call openfile(inobs, iout, this%obs%inputFilename, 'OBS')
      this%obs%inUnitObs = inobs
    case default
      parsed = .false.
    end select sel_opt

  end function parse_option

  !> @ brief Read ghost nodes
  !!
  !! Read and process ghost nodes
  !!
  !<
  subroutine read_gnc(this)
    ! -- modules
    use SimModule, only: store_error, store_error_unit, count_errors
    use ConstantsModule, only: LINELENGTH
    ! -- dummy
    class(GwfExchangeType) :: this !<  GwfExchangeType
    ! -- local
    integer(I4B) :: i, nm1, nm2, nmgnc1, nmgnc2
    character(len=*), parameter :: fmterr = &
                                   "('EXCHANGE NODES ', i0, ' AND ', i0,"// &
                                   "' NOT CONSISTENT WITH GNC NODES ',  "// &
                                   "i0, ' AND ', i0)"
    !
    ! -- If exchange has ghost nodes, then initialize ghost node object
    !    This will read the ghost node blocks from the gnc input file.
    call this%gnc%gnc_df(this%gwfmodel1, m2=this%gwfmodel2)
    !
    ! -- Verify gnc is implicit if exchange has Newton Terms
    if (.not. this%gnc%implicit .and. this%inewton /= 0) then
      call store_error('GNC IS EXPLICIT, BUT GWF EXCHANGE HAS ACTIVE NEWTON.')
      call store_error('ADD IMPLICIT OPTION TO GNC OR REMOVE NEWTON FROM '// &
                       'GWF EXCHANGE.')
      call store_error_unit(this%ingnc)
    end if
    !
    ! -- Perform checks to ensure GNCs match with GWF-GWF nodes
    if (this%nexg /= this%gnc%nexg) then
      call store_error('NUMBER OF EXCHANGES DOES NOT MATCH NUMBER OF GNCs')
      call store_error_unit(this%ingnc)
    end if
    !
    ! -- Go through each entry and confirm
    do i = 1, this%nexg
      if (this%nodem1(i) /= this%gnc%nodem1(i) .or. &
          this%nodem2(i) /= this%gnc%nodem2(i)) then
        nm1 = this%gwfmodel1%dis%get_nodeuser(this%nodem1(i))
        nm2 = this%gwfmodel2%dis%get_nodeuser(this%nodem2(i))
        nmgnc1 = this%gwfmodel1%dis%get_nodeuser(this%gnc%nodem1(i))
        nmgnc2 = this%gwfmodel2%dis%get_nodeuser(this%gnc%nodem2(i))
        write (errmsg, fmterr) nm1, nm2, nmgnc1, nmgnc2
        call store_error(errmsg)
      end if
    end do
    if (count_errors() > 0) then
      call store_error_unit(this%ingnc)
    end if
    !
    ! -- close the file
    close (this%ingnc)
    !
    ! -- return
    return
  end subroutine read_gnc

  !> @ brief Read mover
  !!
  !! Read and process movers
  !!
  !<
  subroutine read_mvr(this, iout)
    ! -- modules
    use GwfMvrModule, only: mvr_cr
    ! -- dummy
    class(GwfExchangeType) :: this !<  GwfExchangeType
    integer(I4B), intent(in) :: iout
    ! -- local
    !
    ! -- Create and initialize the mover object  Here, dis is set to the one
    !    for gwfmodel1 so that a call to save flows has an associated dis
    !    object.  Because the conversion flags for the mover are both false,
    !    the dis object does not convert from reduced to user node numbers.
    !    So in this case, the dis object is just writing unconverted package
    !    numbers to the binary budget file.
    call mvr_cr(this%mvr, this%name, this%inmvr, iout, this%gwfmodel1%dis, &
                iexgmvr=1)
    !
    ! -- Return
    return
  end subroutine read_mvr

  !> @ brief Rewet
  !!
  !! Check if rewetting should propagate from one model to another
  !!
  !<
  subroutine rewet(this, kiter)
    ! -- modules
    use TdisModule, only: kper, kstp
    ! -- dummy
    class(GwfExchangeType) :: this !<  GwfExchangeType
    integer(I4B), intent(in) :: kiter
    ! -- local
    integer(I4B) :: iexg
    integer(I4B) :: n, m
    integer(I4B) :: ibdn, ibdm
    integer(I4B) :: ihc
    real(DP) :: hn, hm
    integer(I4B) :: irewet
    character(len=30) :: nodestrn, nodestrm
    character(len=*), parameter :: fmtrwt = &
      "(1x, 'CELL ',A,' REWET FROM GWF MODEL ',A,' CELL ',A, &
       &' FOR ITER. ',I0, ' STEP ',I0, ' PERIOD ', I0)"
    !
    ! -- Use model 1 to rewet model 2 and vice versa
    do iexg = 1, this%nexg
      n = this%nodem1(iexg)
      m = this%nodem2(iexg)
      hn = this%gwfmodel1%x(n)
      hm = this%gwfmodel2%x(m)
      ibdn = this%gwfmodel1%ibound(n)
      ibdm = this%gwfmodel2%ibound(m)
      ihc = this%ihc(iexg)
      call this%gwfmodel1%npf%rewet_check(kiter, n, hm, ibdm, ihc, &
                                          this%gwfmodel1%x, irewet)
      if (irewet == 1) then
        call this%gwfmodel1%dis%noder_to_string(n, nodestrn)
        call this%gwfmodel2%dis%noder_to_string(m, nodestrm)
        write (this%gwfmodel1%iout, fmtrwt) trim(nodestrn), &
          trim(this%gwfmodel2%name), trim(nodestrm), kiter, kstp, kper
      end if
      call this%gwfmodel2%npf%rewet_check(kiter, m, hn, ibdn, ihc, &
                                          this%gwfmodel2%x, irewet)
      if (irewet == 1) then
        call this%gwfmodel1%dis%noder_to_string(n, nodestrm)
        call this%gwfmodel2%dis%noder_to_string(m, nodestrn)
        write (this%gwfmodel2%iout, fmtrwt) trim(nodestrn), &
          trim(this%gwfmodel1%name), trim(nodestrm), kiter, kstp, kper
      end if
      !
    end do
    !
    ! -- Return
    return
  end subroutine rewet

  subroutine calc_cond_sat(this) 
    ! -- modules   
    use ConstantsModule, only: LINELENGTH, DZERO, DHALF, DONE, DPIO180
    use GwfNpfModule, only: condmean, vcond, hcond
    ! -- dummy
    class(GwfExchangeType) :: this !<  GwfExchangeType
    ! -- local
    integer(I4B) :: iexg
    integer(I4B) :: n, m, ihc
    real(DP) :: topn, topm
    real(DP) :: botn, botm
    real(DP) :: satn, satm
    real(DP) :: thickn, thickm
    real(DP) :: angle, hyn, hym
    real(DP) :: csat
    real(DP) :: fawidth
    real(DP), dimension(3) :: vg

    do iexg = 1, this%nexg
      !
      ihc = this%ihc(iexg)
      n = this%nodem1(iexg)
      m = this%nodem2(iexg)
      topn = this%gwfmodel1%dis%top(n)
      topm = this%gwfmodel2%dis%top(m)
      botn = this%gwfmodel1%dis%bot(n)
      botm = this%gwfmodel2%dis%bot(m)
      satn = this%gwfmodel1%npf%sat(n)
      satm = this%gwfmodel2%npf%sat(m)
      thickn = (topn - botn) * satn
      thickm = (topm - botm) * satm
      !
      ! -- Calculate conductance depending on connection orientation
      if (ihc == 0) then
        !
        ! -- Vertical conductance for fully saturated conditions
        vg(1) = DZERO
        vg(2) = DZERO
        vg(3) = DONE
        hyn = this%gwfmodel1%npf%hy_eff(n, 0, ihc, vg=vg)
        hym = this%gwfmodel2%npf%hy_eff(m, 0, ihc, vg=vg)
        csat = vcond(1, 1, 1, 1, 0, 1, 1, DONE, &
                     botn, botm, &
                     hyn, hym, &
                     satn, satm, &
                     topn, topm, &
                     botn, botm, &
                     this%hwva(iexg))
      else
        !
        ! -- Calculate horizontal conductance
        hyn = this%gwfmodel1%npf%k11(n)
        hym = this%gwfmodel2%npf%k11(m)
        !
        ! -- Check for anisotropy in models, and recalculate hyn and hym
        if (this%ianglex > 0) then
          angle = this%auxvar(this%ianglex, iexg) * DPIO180
          vg(1) = abs(cos(angle))
          vg(2) = abs(sin(angle))
          vg(3) = DZERO
          !
          ! -- anisotropy in model 1
          if (this%gwfmodel1%npf%ik22 /= 0) then
            hyn = this%gwfmodel1%npf%hy_eff(n, 0, ihc, vg=vg)
          end if
          !
          ! -- anisotropy in model 2
          if (this%gwfmodel2%npf%ik22 /= 0) then
            hym = this%gwfmodel2%npf%hy_eff(m, 0, ihc, vg=vg)
          end if
        end if
        !
        fawidth = this%hwva(iexg)
        csat = hcond(1, 1, 1, 1, this%inewton, 0, ihc, &
                     this%icellavg, 0, 0, DONE, &
                     topn, topm, satn, satm, hyn, hym, &
                     topn, topm, &
                     botn, botm, &
                     this%cl1(iexg), this%cl2(iexg), &
                     fawidth, this%satomega)
      end if
      !
      ! -- store csat in condsat
      this%condsat(iexg) = csat
    end do

  end subroutine calc_cond_sat

  !> @ brief Calculate the conductance
  !!
  !! Calculate the conductance based on state
  !!
  !<
  subroutine condcalc(this)
    ! -- modules
    use ConstantsModule, only: DHALF, DZERO, DONE
    use GwfNpfModule, only: hcond, vcond
    ! -- dummy
    class(GwfExchangeType) :: this !<  GwfExchangeType
    ! -- local
    integer(I4B) :: iexg
    integer(I4B) :: n, m, ihc
    integer(I4B) :: ibdn, ibdm
    integer(I4B) :: ictn, ictm
    real(DP) :: topn, topm
    real(DP) :: botn, botm
    real(DP) :: satn, satm
    real(DP) :: hyn, hym
    real(DP) :: angle
    real(DP) :: hn, hm
    real(DP) :: cond
    real(DP) :: fawidth
    real(DP), dimension(3) :: vg
    !
    ! -- Calculate conductance and put into amat
    do iexg = 1, this%nexg
      ihc = this%ihc(iexg)
      n = this%nodem1(iexg)
      m = this%nodem2(iexg)
      ibdn = this%gwfmodel1%ibound(n)
      ibdm = this%gwfmodel2%ibound(m)
      ictn = this%gwfmodel1%npf%icelltype(n)
      ictm = this%gwfmodel2%npf%icelltype(m)
      topn = this%gwfmodel1%dis%top(n)
      topm = this%gwfmodel2%dis%top(m)
      botn = this%gwfmodel1%dis%bot(n)
      botm = this%gwfmodel2%dis%bot(m)
      satn = this%gwfmodel1%npf%sat(n)
      satm = this%gwfmodel2%npf%sat(m)
      hn = this%gwfmodel1%x(n)
      hm = this%gwfmodel2%x(m)
      !
      ! -- Calculate conductance depending on connection orientation
      if (ihc == 0) then
        !
        ! -- Vertical connection
        vg(1) = DZERO
        vg(2) = DZERO
        vg(3) = DONE
        hyn = this%gwfmodel1%npf%hy_eff(n, 0, ihc, vg=vg)
        hym = this%gwfmodel2%npf%hy_eff(m, 0, ihc, vg=vg)
        cond = vcond(ibdn, ibdm, ictn, ictm, this%inewton, this%ivarcv, &
                     this%idewatcv, this%condsat(iexg), hn, hm, hyn, hym, &
                     satn, satm, topn, topm, botn, botm, this%hwva(iexg))
      else
        !
        ! -- Horizontal Connection
        hyn = this%gwfmodel1%npf%k11(n)
        hym = this%gwfmodel2%npf%k11(m)
        !
        ! -- Check for anisotropy in models, and recalculate hyn and hym
        if (this%ianglex > 0) then
          angle = this%auxvar(this%ianglex, iexg)
          vg(1) = abs(cos(angle))
          vg(2) = abs(sin(angle))
          vg(3) = DZERO
          !
          ! -- anisotropy in model 1
          if (this%gwfmodel1%npf%ik22 /= 0) then
            hyn = this%gwfmodel1%npf%hy_eff(n, 0, ihc, vg=vg)
          end if
          !
          ! -- anisotropy in model 2
          if (this%gwfmodel2%npf%ik22 /= 0) then
            hym = this%gwfmodel2%npf%hy_eff(m, 0, ihc, vg=vg)
          end if
        end if
        !
        fawidth = this%hwva(iexg)
        cond = hcond(ibdn, ibdm, ictn, ictm, this%inewton, this%inewton, &
                     this%ihc(iexg), this%icellavg, 0, 0, this%condsat(iexg), &
                     hn, hm, satn, satm, hyn, hym, topn, topm, botn, botm, &
                     this%cl1(iexg), this%cl2(iexg), fawidth, this%satomega)
      end if
      !
      this%cond(iexg) = cond
      !
    end do
    !
    ! -- Return
    return
  end subroutine condcalc

  !> @ brief Allocate scalars
  !!
  !! Allocate scalar variables
  !!
  !<
  subroutine allocate_scalars(this)
    ! -- modules
    use MemoryManagerModule, only: mem_allocate
    use ConstantsModule, only: DZERO
    ! -- dummy
    class(GwfExchangeType) :: this !<  GwfExchangeType
    ! -- local
    !
    call this%DisConnExchangeType%allocate_scalars()
    !
    call mem_allocate(this%iprflow, 'IPRFLOW', this%memoryPath)
    call mem_allocate(this%ipakcb, 'IPAKCB', this%memoryPath)
    this%iprpak = 0
    this%iprflow = 0
    this%ipakcb = 0
    !
    call mem_allocate(this%icellavg, 'ICELLAVG', this%memoryPath)
    call mem_allocate(this%ivarcv, 'IVARCV', this%memoryPath)
    call mem_allocate(this%idewatcv, 'IDEWATCV', this%memoryPath)
    call mem_allocate(this%inewton, 'INEWTON', this%memoryPath)
    call mem_allocate(this%ingnc, 'INGNC', this%memoryPath)
    call mem_allocate(this%inmvr, 'INMVR', this%memoryPath)
    call mem_allocate(this%inobs, 'INOBS', this%memoryPath)
    call mem_allocate(this%satomega, 'SATOMEGA', this%memoryPath)
    this%icellavg = 0
    this%ivarcv = 0
    this%idewatcv = 0
    this%inewton = 0
    this%ingnc = 0
    this%inmvr = 0
    this%inobs = 0
    this%satomega = DZERO
    !
    ! -- return
    return
  end subroutine allocate_scalars

  !> @ brief Deallocate
  !!
  !! Deallocate memory associated with this object
  !!
  !<
  subroutine gwf_gwf_da(this)
    ! -- modules
    use MemoryManagerModule, only: mem_deallocate
    ! -- dummy
    class(GwfExchangeType) :: this !<  GwfExchangeType
    ! -- local
    !
    ! -- objects
    if (this%ingnc > 0) then
      call this%gnc%gnc_da()
      deallocate (this%gnc)
    end if
    if (this%inmvr > 0) then
      call this%mvr%mvr_da()
      deallocate (this%mvr)
    end if
    call this%obs%obs_da()
    deallocate (this%obs)
    !
    ! -- arrays
    call mem_deallocate(this%cond)
    call mem_deallocate(this%condsat)
    call mem_deallocate(this%idxglo)
    call mem_deallocate(this%idxsymglo)
    call mem_deallocate(this%simvals)
    !
    ! -- output table objects
    if (associated(this%outputtab1)) then
      call this%outputtab1%table_da()
      deallocate (this%outputtab1)
      nullify (this%outputtab1)
    end if
    if (associated(this%outputtab2)) then
      call this%outputtab2%table_da()
      deallocate (this%outputtab2)
      nullify (this%outputtab2)
    end if
    !
    ! -- scalars
    deallocate (this%filename)
    call mem_deallocate(this%iprflow)
    call mem_deallocate(this%ipakcb)
    !
    call mem_deallocate(this%icellavg)
    call mem_deallocate(this%ivarcv)
    call mem_deallocate(this%idewatcv)
    call mem_deallocate(this%inewton)
    call mem_deallocate(this%ingnc)
    call mem_deallocate(this%inmvr)
    call mem_deallocate(this%inobs)
    call mem_deallocate(this%satomega)
    !
    ! -- deallocate base
    call this%DisConnExchangeType%disconnex_da()
    !
    ! -- return
    return
  end subroutine gwf_gwf_da

  !> @ brief Allocate arrays
  !!
  !! Allocate arrays
  !!
  !<
  subroutine allocate_arrays(this)
    ! -- modules
    use MemoryManagerModule, only: mem_allocate
    ! -- dummy
    class(GwfExchangeType) :: this !<  GwfExchangeType
    ! -- local
    character(len=LINELENGTH) :: text
    integer(I4B) :: ntabcol, i
    !
    call this%DisConnExchangeType%allocate_arrays()
    !
    call mem_allocate(this%cond, this%nexg, 'COND', this%memoryPath)
    call mem_allocate(this%idxglo, this%nexg, 'IDXGLO', this%memoryPath)
    call mem_allocate(this%idxsymglo, this%nexg, 'IDXSYMGLO', this%memoryPath) !
    call mem_allocate(this%condsat, this%nexg, 'CONDSAT', this%memoryPath)
    call mem_allocate(this%simvals, this%nexg, 'SIMVALS', this%memoryPath)
    !
    ! -- Initialize
    do i = 1, this%nexg
      this%cond(i) = DNODATA
    end do
    !
    ! -- allocate and initialize the output table
    if (this%iprflow /= 0) then
      !
      ! -- dimension table
      ntabcol = 3
      if (this%inamedbound > 0) then
        ntabcol = ntabcol + 1
      end if
      !
      ! -- initialize the output table objects
      !    outouttab1
      if (this%v_model1%is_local) then
      call table_cr(this%outputtab1, this%name, '    ')
      call this%outputtab1%table_df(this%nexg, ntabcol, this%gwfmodel1%iout, &
                                    transient=.TRUE.)
      text = 'NUMBER'
      call this%outputtab1%initialize_column(text, 10, alignment=TABCENTER)
      text = 'CELLID'
      call this%outputtab1%initialize_column(text, 20, alignment=TABLEFT)
      text = 'RATE'
      call this%outputtab1%initialize_column(text, 15, alignment=TABCENTER)
      if (this%inamedbound > 0) then
        text = 'NAME'
        call this%outputtab1%initialize_column(text, 20, alignment=TABLEFT)
        end if
      end if
      !    outouttab2
      if (this%v_model2%is_local) then
      call table_cr(this%outputtab2, this%name, '    ')
      call this%outputtab2%table_df(this%nexg, ntabcol, this%gwfmodel2%iout, &
                                    transient=.TRUE.)
      text = 'NUMBER'
      call this%outputtab2%initialize_column(text, 10, alignment=TABCENTER)
      text = 'CELLID'
      call this%outputtab2%initialize_column(text, 20, alignment=TABLEFT)
      text = 'RATE'
      call this%outputtab2%initialize_column(text, 15, alignment=TABCENTER)
      if (this%inamedbound > 0) then
        text = 'NAME'
        call this%outputtab2%initialize_column(text, 20, alignment=TABLEFT)
        end if
      end if
    end if
    !
    ! -- return
    return
  end subroutine allocate_arrays

  !> @ brief Define observations
  !!
  !! Define the observations associated with this object
  !!
  !<
  subroutine gwf_gwf_df_obs(this)
    ! -- dummy
    class(GwfExchangeType) :: this !<  GwfExchangeType
    ! -- local
    integer(I4B) :: indx
    !
    ! -- Store obs type and assign procedure pointer
    !    for gwf-gwf observation type.
    call this%obs%StoreObsType('flow-ja-face', .true., indx)
    this%obs%obsData(indx)%ProcessIdPtr => gwf_gwf_process_obsID
    !
    ! -- return
    return
  end subroutine gwf_gwf_df_obs

  !> @ brief Read and prepare observations
  !!
  !! Handle observation exchanges exchange-boundary names.
  !!
  !<
  subroutine gwf_gwf_rp_obs(this)
    ! -- modules
    use ConstantsModule, only: DZERO
    ! -- dummy
    class(GwfExchangeType) :: this !<  GwfExchangeType
    ! -- local
    integer(I4B) :: i
    integer(I4B) :: j
    class(ObserveType), pointer :: obsrv => null()
    character(len=LENBOUNDNAME) :: bname
    logical :: jfound
    ! -- formats
10  format('Exchange "', a, '" for observation "', a, &
           '" is invalid in package "', a, '"')
20  format('Exchange id "', i0, '" for observation "', a, &
           '" is invalid in package "', a, '"')
    !
    do i = 1, this%obs%npakobs
      obsrv => this%obs%pakobs(i)%obsrv
      !
      ! -- indxbnds needs to be reset each stress period because
      !    list of boundaries can change each stress period.
      ! -- Not true for exchanges, but leave this in for now anyway.
      call obsrv%ResetObsIndex()
      obsrv%BndFound = .false.
      !
      bname = obsrv%FeatureName
      if (bname /= '') then
        ! -- Observation location(s) is(are) based on a boundary name.
        !    Iterate through all boundaries to identify and store
        !    corresponding index(indices) in bound array.
        jfound = .false.
        do j = 1, this%nexg
          if (this%boundname(j) == bname) then
            jfound = .true.
            obsrv%BndFound = .true.
            obsrv%CurrentTimeStepEndValue = DZERO
            call obsrv%AddObsIndex(j)
          end if
        end do
        if (.not. jfound) then
          write (errmsg, 10) trim(bname), trim(obsrv%ObsTypeId), trim(this%name)
          call store_error(errmsg)
        end if
      else
        ! -- Observation location is a single exchange number
        if (obsrv%intPak1 <= this%nexg .and. obsrv%intPak1 > 0) then
          jfound = .true.
          obsrv%BndFound = .true.
          obsrv%CurrentTimeStepEndValue = DZERO
          call obsrv%AddObsIndex(obsrv%intPak1)
        else
          jfound = .false.
        end if
        if (.not. jfound) then
          write (errmsg, 20) obsrv%intPak1, trim(obsrv%ObsTypeId), trim(this%name)
          call store_error(errmsg)
        end if
      end if
    end do
    !
    ! -- write summary of error messages
    if (count_errors() > 0) then
      call store_error_unit(this%inobs)
    end if
    !
    ! -- Return
    return
  end subroutine gwf_gwf_rp_obs

  !> @ brief Final processing
  !!
  !! Conduct any final processing
  !!
  !<
  subroutine gwf_gwf_fp(this)
    ! -- dummy
    class(GwfExchangeType) :: this !<  GwfExchangeType
    !
    return
  end subroutine gwf_gwf_fp

  !> @ brief Calculate flow
  !!
  !! Calculate the flow for the specified exchange and node numbers
  !!
  !<
  function qcalc(this, iexg, n1, n2)
    ! -- return
    real(DP) :: qcalc
    ! -- dummy
    class(GwfExchangeType) :: this !<  GwfExchangeType
    integer(I4B), intent(in) :: iexg
    integer(I4B), intent(in) :: n1
    integer(I4B), intent(in) :: n2
    ! -- local
    !
    ! -- Calculate flow between nodes in the two models
    qcalc = this%cond(iexg) * (this%gwfmodel2%x(n2) - this%gwfmodel1%x(n1))
    !
    ! -- return
    return
  end function qcalc

  !> @ brief Set symmetric flag
  !!
  !! Return flag indicating whether or not this exchange will cause the
  !! coefficient matrix to be asymmetric.
  !!
  !<
  function gwf_gwf_get_iasym(this) result(iasym)
    ! -- dummy
    class(GwfExchangeType) :: this !<  GwfExchangeType
    ! -- local
    integer(I4B) :: iasym
    !
    ! -- Start by setting iasym to zero
    iasym = 0
    !
    ! -- Groundwater flow
    if (this%inewton /= 0) iasym = 1
    !
    ! -- GNC
    if (this%ingnc > 0) then
      if (this%gnc%iasym /= 0) iasym = 1
    end if
    !
    ! -- return
    return
  end function gwf_gwf_get_iasym

  !> @brief Return true when this exchange provides matrix
  !! coefficients for solving @param model
  !<
  function gwf_gwf_connects_model(this, model) result(is_connected)
    class(GwfExchangeType) :: this !<  GwfExchangeType
    class(BaseModelType), pointer, intent(in) :: model !< the model to which the exchange might hold a connection
    logical(LGP) :: is_connected !< true, when connected

    is_connected = .false.
    ! only connected when model is GwfModelType of course
    select type (model)
    class is (GwfModelType)
      if (associated(this%gwfmodel1, model)) then
        is_connected = .true.
      else if (associated(this%gwfmodel2, model)) then
        is_connected = .true.
      end if
    end select

  end function gwf_gwf_connects_model

  !> @brief Should interface model be used for this exchange
  !<
  function use_interface_model(this) result(use_im)
    class(GwfExchangeType) :: this !<  GwfExchangeType
    logical(LGP) :: use_im !< true when interface model should be used

    use_im = this%DisConnExchangeType%use_interface_model()
    use_im = use_im .or. (this%ixt3d > 0)

  end function

  !> @ brief Save simulated flow observations
  !!
  !! Save the simulated flows for each exchange
  !!
  !<
  subroutine gwf_gwf_save_simvals(this)
    ! -- dummy
    use SimModule, only: store_error, store_error_unit
    use ConstantsModule, only: DZERO
    use ObserveModule, only: ObserveType
    class(GwfExchangeType), intent(inout) :: this
    ! -- local
    integer(I4B) :: i
    integer(I4B) :: j
    integer(I4B) :: n1
    integer(I4B) :: n2
    integer(I4B) :: iexg
    real(DP) :: v
    character(len=100) :: msg
    type(ObserveType), pointer :: obsrv => null()
    !
    ! -- Write simulated values for all gwf-gwf observations
    if (this%obs%npakobs > 0) then
      call this%obs%obs_bd_clear()
      do i = 1, this%obs%npakobs
        obsrv => this%obs%pakobs(i)%obsrv
        do j = 1, obsrv%indxbnds_count
          iexg = obsrv%indxbnds(j)
          v = DZERO
          select case (obsrv%ObsTypeId)
          case ('FLOW-JA-FACE')
            n1 = this%nodem1(iexg)
            n2 = this%nodem2(iexg)
            v = this%simvals(iexg)
          case default
            msg = 'Error: Unrecognized observation type: '// &
                  trim(obsrv%ObsTypeId)
            call store_error(msg)
            call store_error_unit(this%inobs)
          end select
          call this%obs%SaveOneSimval(obsrv, v)
        end do
      end do
    end if
    !
    return
  end subroutine gwf_gwf_save_simvals

  !> @ brief Obs ID processer
  !!
  !! Process observations for this exchange
  !!
  !<
  subroutine gwf_gwf_process_obsID(obsrv, dis, inunitobs, iout)
    ! -- modules
    use ConstantsModule, only: LINELENGTH
    use InputOutputModule, only: urword
    use ObserveModule, only: ObserveType
    use BaseDisModule, only: DisBaseType
    ! -- dummy
    type(ObserveType), intent(inout) :: obsrv
    class(DisBaseType), intent(in) :: dis
    integer(I4B), intent(in) :: inunitobs
    integer(I4B), intent(in) :: iout
    ! -- local
    integer(I4B) :: n, iexg, istat
    integer(I4B) :: icol, istart, istop
    real(DP) :: r
    character(len=LINELENGTH) :: strng
    !
    strng = obsrv%IDstring
    icol = 1
    ! -- get exchange index
    call urword(strng, icol, istart, istop, 1, n, r, iout, inunitobs)
    read (strng(istart:istop), '(i10)', iostat=istat) iexg
    if (istat == 0) then
      obsrv%intPak1 = iexg
    else
      ! Integer can't be read from strng; it's presumed to be an exchange
      ! boundary name (already converted to uppercase)
      obsrv%FeatureName = trim(adjustl(strng))
      ! -- Observation may require summing rates from multiple exchange
      !    boundaries, so assign intPak1 as a value that indicates observation
      !    is for a named exchange boundary or group of exchange boundaries.
      obsrv%intPak1 = NAMEDBOUNDFLAG
    end if
    !
    return
  end subroutine gwf_gwf_process_obsID

  !> @ brief Cast polymorphic object as exchange
  !!
  !! Cast polymorphic object as exchange
  !!
  !<
  function CastAsGwfExchange(obj) result(res)
    implicit none
    class(*), pointer, intent(inout) :: obj
    class(GwfExchangeType), pointer :: res
    !
    res => null()
    if (.not. associated(obj)) return
    !
    select type (obj)
    class is (GwfExchangeType)
      res => obj
    end select
    return
  end function CastAsGwfExchange

  !> @ brief Get exchange from list
  !!
  !! Return an exchange from the list for specified index
  !!
  !<
  function GetGwfExchangeFromList(list, idx) result(res)
    implicit none
    ! -- dummy
    type(ListType), intent(inout) :: list
    integer(I4B), intent(in) :: idx
    class(GwfExchangeType), pointer :: res
    ! -- local
    class(*), pointer :: obj
    !
    obj => list%GetItem(idx)
    res => CastAsGwfExchange(obj)
    !
    return
  end function GetGwfExchangeFromList

end module GwfGwfExchangeModule
<|MERGE_RESOLUTION|>--- conflicted
+++ resolved
@@ -29,11 +29,7 @@
   use SimVariablesModule, only: errmsg, model_loc_idx
   use BlockParserModule, only: BlockParserType
   use TableModule, only: TableType, table_cr
-<<<<<<< HEAD
   use MatrixBaseModule
-=======
-  use MatrixModule
->>>>>>> bb62e4ef
 
   implicit none
 
@@ -114,11 +110,7 @@
     procedure, private :: gwf_gwf_rp_obs
     procedure, public :: gwf_gwf_save_simvals
     procedure, private :: gwf_gwf_calc_simvals
-<<<<<<< HEAD
     procedure, public :: gwf_gwf_set_flow_to_npf
-=======
-    procedure, public :: gwf_gwf_set_simvals_to_npf
->>>>>>> bb62e4ef
     procedure, private :: validate_exchange
     procedure :: gwf_gwf_add_to_flowja
   end type GwfExchangeType
@@ -730,13 +722,8 @@
     ! -- calculate flow and store in simvals
     call this%gwf_gwf_calc_simvals()
     !
-<<<<<<< HEAD
     ! -- set flows to model edges in NPF
     call this%gwf_gwf_set_flow_to_npf()
-=======
-    ! -- set rates to model edges in npf for spdis calculation
-    call this%gwf_gwf_set_simvals_to_npf()
->>>>>>> bb62e4ef
     !
     ! -- add exchange flows to model's flowja diagonal
     call this%gwf_gwf_add_to_flowja()
@@ -805,15 +792,9 @@
     return
   end subroutine gwf_gwf_add_to_flowja
 
-<<<<<<< HEAD
   !> @brief Set flow rates to the edges in the models
   !<
   subroutine gwf_gwf_set_flow_to_npf(this)
-=======
-  !> @brief Calculate specific discharge from flow rates
-  !< and set them to the models
-  subroutine gwf_gwf_set_simvals_to_npf(this)
->>>>>>> bb62e4ef
     use ConstantsModule, only: DZERO, DPIO180
     use GwfNpfModule, only: thksatnm
     class(GwfExchangeType) :: this !<  GwfExchangeType
@@ -922,11 +903,7 @@
     end do
     !
     return
-<<<<<<< HEAD
   end subroutine gwf_gwf_set_flow_to_npf
-=======
-  end subroutine gwf_gwf_set_simvals_to_npf
->>>>>>> bb62e4ef
 
   !> @ brief Budget
   !!
@@ -988,7 +965,6 @@
     integer(I4B) :: icbcfl, ibudfl
     !
     ! -- budget for model1
-<<<<<<< HEAD
     if (associated(this%gwfmodel1)) then
       call this%gwf_gwf_bdsav_model(this%gwfmodel1)
     end if
@@ -997,12 +973,6 @@
     if (associated(this%gwfmodel2)) then
       call this%gwf_gwf_bdsav_model(this%gwfmodel2)
     end if
-=======
-    call this%gwf_gwf_bdsav_model(this%gwfmodel1)
-    !
-    ! -- budget for model2
-    call this%gwf_gwf_bdsav_model(this%gwfmodel2)
->>>>>>> bb62e4ef
     !
     ! -- Set icbcfl, ibudfl to zero so that flows will be printed and
     !    saved, if the options were set in the MVR package
@@ -1030,11 +1000,7 @@
     character(len=LENPACKAGENAME + 4) :: packname
     character(len=LENBUDTXT), dimension(1) :: budtxt
     type(TableType), pointer :: output_tab
-<<<<<<< HEAD
     class(VirtualModelType), pointer :: nbr_model
-=======
-    class(GwfModelType), pointer :: nbr_model
->>>>>>> bb62e4ef
     character(len=20) :: nodestr
     character(len=LENBOUNDNAME) :: bname
     integer(I4B) :: ntabrows
@@ -1049,19 +1015,11 @@
     packname = adjustr(packname)
     if (associated(model, this%gwfmodel1)) then
       output_tab => this%outputtab1
-<<<<<<< HEAD
       nbr_model => this%v_model2
       is_for_model1 = .true.
     else
       output_tab => this%outputtab2
       nbr_model => this%v_model1
-=======
-      nbr_model => this%gwfmodel2
-      is_for_model1 = .true.
-    else
-      output_tab => this%outputtab2
-      nbr_model => this%gwfmodel1
->>>>>>> bb62e4ef
       is_for_model1 = .false.
     end if
     !
@@ -1083,12 +1041,8 @@
         n2 = this%nodem2(i)
         !
         ! -- If both cells are active then calculate flow rate
-<<<<<<< HEAD
         if (this%v_model1%ibound%get(n1) /= 0 .and. &
             this%v_model2%ibound%get(n2) /= 0) then
-=======
-        if (this%model1%ibound(n1) /= 0 .and. this%model2%ibound(n2) /= 0) then
->>>>>>> bb62e4ef
           ntabrows = ntabrows + 1
         end if
       end do
@@ -1142,13 +1096,8 @@
       n2 = this%nodem2(i)
       !
       ! -- If both cells are active then calculate flow rate
-<<<<<<< HEAD
       if (this%v_model1%ibound%get(n1) /= 0 .and. &
           this%v_model2%ibound%get(n2) /= 0) then
-=======
-      if (this%model1%ibound(n1) /= 0 .and. &
-          this%model2%ibound(n2) /= 0) then
->>>>>>> bb62e4ef
         rrate = this%simvals(i)
         !
         ! -- Print the individual rates to model list files if requested
@@ -1178,10 +1127,7 @@
       end if
       !
       ! -- If saving cell-by-cell flows in list, write flow
-<<<<<<< HEAD
       ! TODO_MJR: implement these without type bound procedure:
-=======
->>>>>>> bb62e4ef
       n1u = this%model1%dis%get_nodeuser(n1)
       n2u = this%model2%dis%get_nodeuser(n2)
       if (ibinun /= 0) then
